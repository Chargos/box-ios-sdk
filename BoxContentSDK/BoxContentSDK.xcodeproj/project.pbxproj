// !$*UTF8*$!
{
	archiveVersion = 1;
	classes = {
	};
	objectVersion = 46;
	objects = {

/* Begin PBXBuildFile section */
		0E0823901A76CE2700222778 /* BOXContentSDKErrors.m in Sources */ = {isa = PBXBuildFile; fileRef = 0E08238F1A76CE2700222778 /* BOXContentSDKErrors.m */; };
		0E16F0EB1A411ED400BDDA21 /* BOXCollaborationUpdateRequest.h in Headers */ = {isa = PBXBuildFile; fileRef = 0E16F0E91A411ED400BDDA21 /* BOXCollaborationUpdateRequest.h */; settings = {ATTRIBUTES = (Public, ); }; };
		0E16F0EC1A411ED400BDDA21 /* BOXCollaborationUpdateRequest.m in Sources */ = {isa = PBXBuildFile; fileRef = 0E16F0EA1A411ED400BDDA21 /* BOXCollaborationUpdateRequest.m */; };
		0E16F1011A42390700BDDA21 /* BOXFolderCollaborationsRequest.h in Headers */ = {isa = PBXBuildFile; fileRef = 0E16F0FF1A42390700BDDA21 /* BOXFolderCollaborationsRequest.h */; settings = {ATTRIBUTES = (Public, ); }; };
		0E16F1021A42390700BDDA21 /* BOXFolderCollaborationsRequest.m in Sources */ = {isa = PBXBuildFile; fileRef = 0E16F1001A42390700BDDA21 /* BOXFolderCollaborationsRequest.m */; };
		0E16F10D1A4262DD00BDDA21 /* BOXCollaborationRequestTests.m in Sources */ = {isa = PBXBuildFile; fileRef = 0E16F10C1A4262DD00BDDA21 /* BOXCollaborationRequestTests.m */; };
		0E16F1121A426AB200BDDA21 /* BOXGroup.h in Headers */ = {isa = PBXBuildFile; fileRef = 0E16F1101A426AB200BDDA21 /* BOXGroup.h */; settings = {ATTRIBUTES = (Public, ); }; };
		0E16F1131A426AB200BDDA21 /* BOXGroup.m in Sources */ = {isa = PBXBuildFile; fileRef = 0E16F1111A426AB200BDDA21 /* BOXGroup.m */; };
		0E16F1161A426F8800BDDA21 /* BOXCollaborationCreateRequestTests.m in Sources */ = {isa = PBXBuildFile; fileRef = 0E16F1151A426F8800BDDA21 /* BOXCollaborationCreateRequestTests.m */; };
		0E16F1191A43600600BDDA21 /* BOXCollaborationRemoveRequestTests.m in Sources */ = {isa = PBXBuildFile; fileRef = 0E16F1181A43600600BDDA21 /* BOXCollaborationRemoveRequestTests.m */; };
		0E16F11C1A43630400BDDA21 /* BOXCollaborationUpdateRequestTests.m in Sources */ = {isa = PBXBuildFile; fileRef = 0E16F11B1A43630400BDDA21 /* BOXCollaborationUpdateRequestTests.m */; };
		0E16F11F1A43774C00BDDA21 /* BOXCollaborationPendingRequest.h in Headers */ = {isa = PBXBuildFile; fileRef = 0E16F11D1A43774C00BDDA21 /* BOXCollaborationPendingRequest.h */; settings = {ATTRIBUTES = (Public, ); }; };
		0E16F1201A43774C00BDDA21 /* BOXCollaborationPendingRequest.m in Sources */ = {isa = PBXBuildFile; fileRef = 0E16F11E1A43774C00BDDA21 /* BOXCollaborationPendingRequest.m */; };
		0E16F1231A437EE800BDDA21 /* BOXCollaborationPendingRequestTests.m in Sources */ = {isa = PBXBuildFile; fileRef = 0E16F1221A437EE800BDDA21 /* BOXCollaborationPendingRequestTests.m */; };
		0E16F1271A437FA900BDDA21 /* collaborations_pending.json in Resources */ = {isa = PBXBuildFile; fileRef = 0E16F1261A437FA900BDDA21 /* collaborations_pending.json */; };
		0E16F1371A439CC000BDDA21 /* BOXSearchRequest.h in Headers */ = {isa = PBXBuildFile; fileRef = 0E16F1351A439CC000BDDA21 /* BOXSearchRequest.h */; settings = {ATTRIBUTES = (Public, ); }; };
		0E16F1381A439CC000BDDA21 /* BOXSearchRequest.m in Sources */ = {isa = PBXBuildFile; fileRef = 0E16F1361A439CC000BDDA21 /* BOXSearchRequest.m */; };
		0E16F1481A44E6D300BDDA21 /* BOXSearchRequestTests.m in Sources */ = {isa = PBXBuildFile; fileRef = 0E16F1471A44E6D300BDDA21 /* BOXSearchRequestTests.m */; };
		0E16F14A1A44F3B500BDDA21 /* item_search_results.json in Resources */ = {isa = PBXBuildFile; fileRef = 0E16F1491A44F3B500BDDA21 /* item_search_results.json */; };
		0E16F1541A4A042F00BDDA21 /* BOXTrashedItemArrayRequest.h in Headers */ = {isa = PBXBuildFile; fileRef = 0E16F1521A4A042E00BDDA21 /* BOXTrashedItemArrayRequest.h */; settings = {ATTRIBUTES = (Public, ); }; };
		0E16F1551A4A042F00BDDA21 /* BOXTrashedItemArrayRequest.m in Sources */ = {isa = PBXBuildFile; fileRef = 0E16F1531A4A042E00BDDA21 /* BOXTrashedItemArrayRequest.m */; };
		0E16F15A1A4A072000BDDA21 /* BOXTrashedItemArrayRequestTests.m in Sources */ = {isa = PBXBuildFile; fileRef = 0E16F1591A4A072000BDDA21 /* BOXTrashedItemArrayRequestTests.m */; };
		0E16F15C1A4A0CA500BDDA21 /* trashed_items.json in Resources */ = {isa = PBXBuildFile; fileRef = 0E16F15B1A4A0CA500BDDA21 /* trashed_items.json */; };
		0E16F15F1A4A54A100BDDA21 /* BOXTrashedFileRestoreRequestTests.m in Sources */ = {isa = PBXBuildFile; fileRef = 0E16F15E1A4A54A100BDDA21 /* BOXTrashedFileRestoreRequestTests.m */; };
		0E16F1621A4A56E100BDDA21 /* BOXTrashedFolderRestoreRequestTests.m in Sources */ = {isa = PBXBuildFile; fileRef = 0E16F1611A4A56E100BDDA21 /* BOXTrashedFolderRestoreRequestTests.m */; };
		0E24BF351A7B0C3700BD6C97 /* BOXItemShareRequest.h in Headers */ = {isa = PBXBuildFile; fileRef = 0E24BF331A7B0C3700BD6C97 /* BOXItemShareRequest.h */; settings = {ATTRIBUTES = (Public, ); }; };
		0E24BF361A7B0C3700BD6C97 /* BOXItemShareRequest.m in Sources */ = {isa = PBXBuildFile; fileRef = 0E24BF341A7B0C3700BD6C97 /* BOXItemShareRequest.m */; };
		0E5E14571A40CE8C00B205F6 /* BOXCollaboration.h in Headers */ = {isa = PBXBuildFile; fileRef = 0E5E14551A40CE8C00B205F6 /* BOXCollaboration.h */; settings = {ATTRIBUTES = (Public, ); }; };
		0E5E14591A40CE8C00B205F6 /* BOXCollaboration.m in Sources */ = {isa = PBXBuildFile; fileRef = 0E5E14561A40CE8C00B205F6 /* BOXCollaboration.m */; };
		0E5E145F1A40DF7A00B205F6 /* collaboration.json in Resources */ = {isa = PBXBuildFile; fileRef = 0E5E145E1A40DF7900B205F6 /* collaboration.json */; };
		0E5E14621A40E08B00B205F6 /* BOXCollaborationTests.m in Sources */ = {isa = PBXBuildFile; fileRef = 0E5E14611A40E08B00B205F6 /* BOXCollaborationTests.m */; };
		0E5E14651A40F82800B205F6 /* BOXCollaborationRequest.h in Headers */ = {isa = PBXBuildFile; fileRef = 0E5E14631A40F82800B205F6 /* BOXCollaborationRequest.h */; settings = {ATTRIBUTES = (Public, ); }; };
		0E5E14661A40F82800B205F6 /* BOXCollaborationRequest.m in Sources */ = {isa = PBXBuildFile; fileRef = 0E5E14641A40F82800B205F6 /* BOXCollaborationRequest.m */; };
		0E5E14691A41032200B205F6 /* BOXCollaborationCreateRequest.h in Headers */ = {isa = PBXBuildFile; fileRef = 0E5E14671A41032200B205F6 /* BOXCollaborationCreateRequest.h */; settings = {ATTRIBUTES = (Public, ); }; };
		0E5E146A1A41032200B205F6 /* BOXCollaborationCreateRequest.m in Sources */ = {isa = PBXBuildFile; fileRef = 0E5E14681A41032200B205F6 /* BOXCollaborationCreateRequest.m */; };
		0E5E146D1A41105000B205F6 /* BOXCollaborationRemoveRequest.h in Headers */ = {isa = PBXBuildFile; fileRef = 0E5E146B1A41105000B205F6 /* BOXCollaborationRemoveRequest.h */; settings = {ATTRIBUTES = (Public, ); }; };
		0E5E146E1A41105000B205F6 /* BOXCollaborationRemoveRequest.m in Sources */ = {isa = PBXBuildFile; fileRef = 0E5E146C1A41105000B205F6 /* BOXCollaborationRemoveRequest.m */; };
		0E5E14711A4116EA00B205F6 /* BOXContentClient+Collaboration.h in Headers */ = {isa = PBXBuildFile; fileRef = 0E5E146F1A4116EA00B205F6 /* BOXContentClient+Collaboration.h */; settings = {ATTRIBUTES = (Public, ); }; };
		0E5E14721A4116EA00B205F6 /* BOXContentClient+Collaboration.m in Sources */ = {isa = PBXBuildFile; fileRef = 0E5E14701A4116EA00B205F6 /* BOXContentClient+Collaboration.m */; };
		0E60AB471A68AB4600955CD5 /* invalid_grant.json in Resources */ = {isa = PBXBuildFile; fileRef = 0E60AB461A68AB4600955CD5 /* invalid_grant.json */; };
		0E60AB4D1A69C63500955CD5 /* invalid_token.json in Resources */ = {isa = PBXBuildFile; fileRef = 0E60AB4C1A69C63500955CD5 /* invalid_token.json */; };
		0ED881AC1A5F4793009FED90 /* BOXAPIJSONPatchOperation.h in Headers */ = {isa = PBXBuildFile; fileRef = 0ED881AA1A5F4793009FED90 /* BOXAPIJSONPatchOperation.h */; settings = {ATTRIBUTES = (Public, ); }; };
		0ED881AD1A5F4793009FED90 /* BOXAPIJSONPatchOperation.m in Sources */ = {isa = PBXBuildFile; fileRef = 0ED881AB1A5F4793009FED90 /* BOXAPIJSONPatchOperation.m */; };
		0ED881B21A5F58EA009FED90 /* metadata.json in Resources */ = {isa = PBXBuildFile; fileRef = 0ED881B11A5F58EA009FED90 /* metadata.json */; };
		1102724E1D5DA62F00FDC3E9 /* BOXStreamOperation.m in Sources */ = {isa = PBXBuildFile; fileRef = 1102724C1D5DA62F00FDC3E9 /* BOXStreamOperation.m */; };
		1102724F1D5DA62F00FDC3E9 /* BOXStreamOperation.h in Headers */ = {isa = PBXBuildFile; fileRef = 1102724D1D5DA62F00FDC3E9 /* BOXStreamOperation.h */; settings = {ATTRIBUTES = (Public, ); }; };
		116D143A1D6FDA3D006ECC59 /* BOXAPIHeadOperation.h in Headers */ = {isa = PBXBuildFile; fileRef = 116D14381D6FDA3D006ECC59 /* BOXAPIHeadOperation.h */; settings = {ATTRIBUTES = (Public, ); }; };
		116D143B1D6FDA3D006ECC59 /* BOXAPIHeadOperation.m in Sources */ = {isa = PBXBuildFile; fileRef = 116D14391D6FDA3D006ECC59 /* BOXAPIHeadOperation.m */; };
		119F0FBF1D39C61E0079FFD9 /* BOXRepresentation.h in Headers */ = {isa = PBXBuildFile; fileRef = 119F0FBD1D39C61E0079FFD9 /* BOXRepresentation.h */; settings = {ATTRIBUTES = (Public, ); }; };
		119F0FC01D39C61E0079FFD9 /* BOXRepresentation.m in Sources */ = {isa = PBXBuildFile; fileRef = 119F0FBE1D39C61E0079FFD9 /* BOXRepresentation.m */; };
		11E465461D86006900E267B1 /* representations.json in Resources */ = {isa = PBXBuildFile; fileRef = 11E465451D86006900E267B1 /* representations.json */; };
		150413F11A45032A00EE99F3 /* BOXFileDownloadRequestTests.m in Sources */ = {isa = PBXBuildFile; fileRef = 150413F01A45032A00EE99F3 /* BOXFileDownloadRequestTests.m */; };
		150414291A4A43A100EE99F3 /* BOXFileThumbnailRequestTests.m in Sources */ = {isa = PBXBuildFile; fileRef = 150414281A4A43A100EE99F3 /* BOXFileThumbnailRequestTests.m */; };
		150C27741A699AA400099850 /* BOXContentClient+FileVersion.h in Headers */ = {isa = PBXBuildFile; fileRef = 150C27721A699AA400099850 /* BOXContentClient+FileVersion.h */; settings = {ATTRIBUTES = (Public, ); }; };
		150C27751A699AA400099850 /* BOXContentClient+FileVersion.m in Sources */ = {isa = PBXBuildFile; fileRef = 150C27731A699AA400099850 /* BOXContentClient+FileVersion.m */; };
		150C277F1A699D0000099850 /* BOXContentClient+Search.h in Headers */ = {isa = PBXBuildFile; fileRef = 150C277D1A699D0000099850 /* BOXContentClient+Search.h */; settings = {ATTRIBUTES = (Public, ); }; };
		150C27801A699D0000099850 /* BOXContentClient+Search.m in Sources */ = {isa = PBXBuildFile; fileRef = 150C277E1A699D0000099850 /* BOXContentClient+Search.m */; };
		150C27981A69C2DE00099850 /* BOXContentClient+SharedLink.h in Headers */ = {isa = PBXBuildFile; fileRef = 150C27961A69C2DE00099850 /* BOXContentClient+SharedLink.h */; settings = {ATTRIBUTES = (Public, ); }; };
		150C27991A69C2DE00099850 /* BOXContentClient+SharedLink.m in Sources */ = {isa = PBXBuildFile; fileRef = 150C27971A69C2DE00099850 /* BOXContentClient+SharedLink.m */; };
		150C27A01A69DBFC00099850 /* BOXContentClient+File.h in Headers */ = {isa = PBXBuildFile; fileRef = 150C279E1A69DBFC00099850 /* BOXContentClient+File.h */; settings = {ATTRIBUTES = (Public, ); }; };
		150C27A11A69DBFC00099850 /* BOXContentClient+File.m in Sources */ = {isa = PBXBuildFile; fileRef = 150C279F1A69DBFC00099850 /* BOXContentClient+File.m */; };
		150C27A41A69DC0E00099850 /* BOXContentClient+Folder.h in Headers */ = {isa = PBXBuildFile; fileRef = 150C27A21A69DC0E00099850 /* BOXContentClient+Folder.h */; settings = {ATTRIBUTES = (Public, ); }; };
		150C27A51A69DC0E00099850 /* BOXContentClient+Folder.m in Sources */ = {isa = PBXBuildFile; fileRef = 150C27A31A69DC0E00099850 /* BOXContentClient+Folder.m */; };
		150C27A81A69DC2300099850 /* BOXContentClient+Bookmark.h in Headers */ = {isa = PBXBuildFile; fileRef = 150C27A61A69DC2300099850 /* BOXContentClient+Bookmark.h */; settings = {ATTRIBUTES = (Public, ); }; };
		150C27A91A69DC2300099850 /* BOXContentClient+Bookmark.m in Sources */ = {isa = PBXBuildFile; fileRef = 150C27A71A69DC2300099850 /* BOXContentClient+Bookmark.m */; };
		150D11341A5DD4B8009B269D /* BOXOauth2SessionTests.m in Sources */ = {isa = PBXBuildFile; fileRef = 150D11331A5DD4B8009B269D /* BOXOauth2SessionTests.m */; };
		1522C8E41A3FAA100075DC7D /* BOXFolderCopyRequestTests.m in Sources */ = {isa = PBXBuildFile; fileRef = 1522C8E31A3FAA100075DC7D /* BOXFolderCopyRequestTests.m */; };
		1522C8E91A3FAFBC0075DC7D /* BOXBookmarkCopyRequest.h in Headers */ = {isa = PBXBuildFile; fileRef = 1522C8E71A3FAFBC0075DC7D /* BOXBookmarkCopyRequest.h */; settings = {ATTRIBUTES = (Public, ); }; };
		1522C8EA1A3FAFBC0075DC7D /* BOXBookmarkCopyRequest.m in Sources */ = {isa = PBXBuildFile; fileRef = 1522C8E81A3FAFBC0075DC7D /* BOXBookmarkCopyRequest.m */; };
		1522C8ED1A3FB0980075DC7D /* BOXBookmarkCopyRequestTests.m in Sources */ = {isa = PBXBuildFile; fileRef = 1522C8EC1A3FB0980075DC7D /* BOXBookmarkCopyRequestTests.m */; };
		1522C8F41A3FBCE70075DC7D /* BOXFolderDeleteRequestTests.m in Sources */ = {isa = PBXBuildFile; fileRef = 1522C8F31A3FBCE70075DC7D /* BOXFolderDeleteRequestTests.m */; };
		1522C8F91A3FC1CC0075DC7D /* BOXFileDeleteRequestTests.m in Sources */ = {isa = PBXBuildFile; fileRef = 1522C8F81A3FC1CC0075DC7D /* BOXFileDeleteRequestTests.m */; };
		1522C9001A3FCC950075DC7D /* BOXBookmarkDeleteRequest.h in Headers */ = {isa = PBXBuildFile; fileRef = 1522C8FE1A3FCC950075DC7D /* BOXBookmarkDeleteRequest.h */; settings = {ATTRIBUTES = (Public, ); }; };
		1522C9011A3FCC950075DC7D /* BOXBookmarkDeleteRequest.m in Sources */ = {isa = PBXBuildFile; fileRef = 1522C8FF1A3FCC950075DC7D /* BOXBookmarkDeleteRequest.m */; };
		1522C9061A3FCD3B0075DC7D /* BOXBookmarkDeleteRequestTests.m in Sources */ = {isa = PBXBuildFile; fileRef = 1522C9051A3FCD3B0075DC7D /* BOXBookmarkDeleteRequestTests.m */; };
		15280E381A37E70B008D4F5D /* BOXModel.h in Headers */ = {isa = PBXBuildFile; fileRef = 15280E271A37E70B008D4F5D /* BOXModel.h */; settings = {ATTRIBUTES = (Public, ); }; };
		15280E3A1A37E70B008D4F5D /* BOXModel.m in Sources */ = {isa = PBXBuildFile; fileRef = 15280E281A37E70B008D4F5D /* BOXModel.m */; };
		15280E3E1A37E70B008D4F5D /* BOXBookmark.h in Headers */ = {isa = PBXBuildFile; fileRef = 15280E291A37E70B008D4F5D /* BOXBookmark.h */; settings = {ATTRIBUTES = (Public, ); }; };
		15280E401A37E70B008D4F5D /* BOXBookmark.m in Sources */ = {isa = PBXBuildFile; fileRef = 15280E2A1A37E70B008D4F5D /* BOXBookmark.m */; };
		15280E441A37E70B008D4F5D /* BOXFile.h in Headers */ = {isa = PBXBuildFile; fileRef = 15280E2B1A37E70B008D4F5D /* BOXFile.h */; settings = {ATTRIBUTES = (Public, ); }; };
		15280E461A37E70B008D4F5D /* BOXFile.m in Sources */ = {isa = PBXBuildFile; fileRef = 15280E2C1A37E70B008D4F5D /* BOXFile.m */; };
		15280E4A1A37E70B008D4F5D /* BOXFileLock.h in Headers */ = {isa = PBXBuildFile; fileRef = 15280E2D1A37E70B008D4F5D /* BOXFileLock.h */; settings = {ATTRIBUTES = (Public, ); }; };
		15280E4C1A37E70B008D4F5D /* BOXFileLock.m in Sources */ = {isa = PBXBuildFile; fileRef = 15280E2E1A37E70B008D4F5D /* BOXFileLock.m */; };
		15280E501A37E70B008D4F5D /* BOXFolder.h in Headers */ = {isa = PBXBuildFile; fileRef = 15280E2F1A37E70B008D4F5D /* BOXFolder.h */; settings = {ATTRIBUTES = (Public, ); }; };
		15280E521A37E70B008D4F5D /* BOXFolder.m in Sources */ = {isa = PBXBuildFile; fileRef = 15280E301A37E70B008D4F5D /* BOXFolder.m */; };
		15280E561A37E70B008D4F5D /* BOXItem.h in Headers */ = {isa = PBXBuildFile; fileRef = 15280E311A37E70B008D4F5D /* BOXItem.h */; settings = {ATTRIBUTES = (Public, ); }; };
		15280E581A37E70B008D4F5D /* BOXItem.m in Sources */ = {isa = PBXBuildFile; fileRef = 15280E321A37E70B008D4F5D /* BOXItem.m */; };
		15280E5C1A37E70B008D4F5D /* BOXUser_Private.h in Headers */ = {isa = PBXBuildFile; fileRef = 15280E331A37E70B008D4F5D /* BOXUser_Private.h */; };
		15280E5E1A37E70B008D4F5D /* BOXUser.h in Headers */ = {isa = PBXBuildFile; fileRef = 15280E341A37E70B008D4F5D /* BOXUser.h */; settings = {ATTRIBUTES = (Public, ); }; };
		15280E601A37E70B008D4F5D /* BOXUser.m in Sources */ = {isa = PBXBuildFile; fileRef = 15280E351A37E70B008D4F5D /* BOXUser.m */; };
		15280E641A37E70B008D4F5D /* BOXSharedLink.h in Headers */ = {isa = PBXBuildFile; fileRef = 15280E361A37E70B008D4F5D /* BOXSharedLink.h */; settings = {ATTRIBUTES = (Public, ); }; };
		15280E661A37E70B008D4F5D /* BOXSharedLink.m in Sources */ = {isa = PBXBuildFile; fileRef = 15280E371A37E70B008D4F5D /* BOXSharedLink.m */; };
		15280E6C1A37E731008D4F5D /* BOXEnterprise.h in Headers */ = {isa = PBXBuildFile; fileRef = 15280E6A1A37E731008D4F5D /* BOXEnterprise.h */; settings = {ATTRIBUTES = (Public, ); }; };
		15280E6E1A37E731008D4F5D /* BOXEnterprise.m in Sources */ = {isa = PBXBuildFile; fileRef = 15280E6B1A37E731008D4F5D /* BOXEnterprise.m */; };
		15280E901A392198008D4F5D /* BOXFolderCreateRequestTests.m in Sources */ = {isa = PBXBuildFile; fileRef = 15280E8F1A392198008D4F5D /* BOXFolderCreateRequestTests.m */; };
		15280E9B1A39442E008D4F5D /* BOXFolderUpdateRequestTests.m in Sources */ = {isa = PBXBuildFile; fileRef = 15280E9A1A39442E008D4F5D /* BOXFolderUpdateRequestTests.m */; };
		153FE6B61B15060A008A1E49 /* user_all_fields_null_enterprise.json in Resources */ = {isa = PBXBuildFile; fileRef = 153FE6B51B15060A008A1E49 /* user_all_fields_null_enterprise.json */; };
		155170BA1A54872D004C00AF /* BOXFileVersion.h in Headers */ = {isa = PBXBuildFile; fileRef = 155170B81A54872D004C00AF /* BOXFileVersion.h */; settings = {ATTRIBUTES = (Public, ); }; };
		155170BB1A54872D004C00AF /* BOXFileVersion.m in Sources */ = {isa = PBXBuildFile; fileRef = 155170B91A54872D004C00AF /* BOXFileVersion.m */; };
		155170BF1A548D43004C00AF /* file_version.json in Resources */ = {isa = PBXBuildFile; fileRef = 155170BE1A548D43004C00AF /* file_version.json */; };
		155170C21A548DA3004C00AF /* BOXFileVersionTests.m in Sources */ = {isa = PBXBuildFile; fileRef = 155170C11A548DA3004C00AF /* BOXFileVersionTests.m */; };
		155170C41A5491CC004C00AF /* file_versions.json in Resources */ = {isa = PBXBuildFile; fileRef = 155170C31A5491CC004C00AF /* file_versions.json */; };
		155170C71A54927B004C00AF /* BOXFileVersionsRequestTests.m in Sources */ = {isa = PBXBuildFile; fileRef = 155170C61A54927B004C00AF /* BOXFileVersionsRequestTests.m */; };
		155EFD5A1A252EF900F34254 /* file_all_fields.json in Resources */ = {isa = PBXBuildFile; fileRef = 155EFD591A252EF900F34254 /* file_all_fields.json */; };
		15605D8B1A20132200C5EE5A /* libBoxContentSDK.a in Frameworks */ = {isa = PBXBuildFile; fileRef = E470433B16D41DC500FED29A /* libBoxContentSDK.a */; };
		15605DA01A2013B800C5EE5A /* libOCMock.a in Frameworks */ = {isa = PBXBuildFile; fileRef = 15605D951A2013B800C5EE5A /* libOCMock.a */; };
		156B01A21A535FEA00F01FF1 /* BOXCannedResponse.m in Sources */ = {isa = PBXBuildFile; fileRef = 156B01A11A535FEA00F01FF1 /* BOXCannedResponse.m */; };
		157512491A575429006628C6 /* BOXPreflightCheckRequestTests.m in Sources */ = {isa = PBXBuildFile; fileRef = 157512481A575429006628C6 /* BOXPreflightCheckRequestTests.m */; };
		1575124D1A575ACE006628C6 /* preflight_check_success.json in Resources */ = {isa = PBXBuildFile; fileRef = 1575124C1A575ACE006628C6 /* preflight_check_success.json */; };
		1575124F1A575AF3006628C6 /* preflight_check_conflict.json in Resources */ = {isa = PBXBuildFile; fileRef = 1575124E1A575AF3006628C6 /* preflight_check_conflict.json */; };
		157512521A576CBD006628C6 /* BOXBookmarkCreateRequest.h in Headers */ = {isa = PBXBuildFile; fileRef = 157512501A576CBD006628C6 /* BOXBookmarkCreateRequest.h */; settings = {ATTRIBUTES = (Public, ); }; };
		157512531A576CBD006628C6 /* BOXBookmarkCreateRequest.m in Sources */ = {isa = PBXBuildFile; fileRef = 157512511A576CBD006628C6 /* BOXBookmarkCreateRequest.m */; };
		157512561A577017006628C6 /* BOXBookmarkCreateRequestTests.m in Sources */ = {isa = PBXBuildFile; fileRef = 157512551A577017006628C6 /* BOXBookmarkCreateRequestTests.m */; };
		1578AC1C1A420F03006BD06D /* BOXBookmarkUpdateRequestTests.m in Sources */ = {isa = PBXBuildFile; fileRef = 1578AC1B1A420F03006BD06D /* BOXBookmarkUpdateRequestTests.m */; };
		1578AC2D1A422D63006BD06D /* BOXFileUploadRequestTests.m in Sources */ = {isa = PBXBuildFile; fileRef = 1578AC2C1A422D63006BD06D /* BOXFileUploadRequestTests.m */; };
		158257A41A2576D100AB1FD4 /* BOXRequestTests.m in Sources */ = {isa = PBXBuildFile; fileRef = 158257A31A2576D100AB1FD4 /* BOXRequestTests.m */; };
		15958DEF1A1432AB00AEBCEE /* BOXContentClient.h in Headers */ = {isa = PBXBuildFile; fileRef = 15958DEA1A1432AB00AEBCEE /* BOXContentClient.h */; settings = {ATTRIBUTES = (Public, ); }; };
		15958DF01A1432AB00AEBCEE /* BOXContentClient.m in Sources */ = {isa = PBXBuildFile; fileRef = 15958DEB1A1432AB00AEBCEE /* BOXContentClient.m */; };
		15958E1B1A14338A00AEBCEE /* BOXFileCopyRequest.h in Headers */ = {isa = PBXBuildFile; fileRef = 15958DF31A14338900AEBCEE /* BOXFileCopyRequest.h */; settings = {ATTRIBUTES = (Public, ); }; };
		15958E1C1A14338A00AEBCEE /* BOXFileCopyRequest.m in Sources */ = {isa = PBXBuildFile; fileRef = 15958DF41A14338900AEBCEE /* BOXFileCopyRequest.m */; };
		15958E1E1A14338A00AEBCEE /* BOXFileRequest.h in Headers */ = {isa = PBXBuildFile; fileRef = 15958DF51A14338900AEBCEE /* BOXFileRequest.h */; settings = {ATTRIBUTES = (Public, ); }; };
		15958E1F1A14338A00AEBCEE /* BOXFileRequest.m in Sources */ = {isa = PBXBuildFile; fileRef = 15958DF61A14338900AEBCEE /* BOXFileRequest.m */; };
		15958E211A14338A00AEBCEE /* BOXFileThumbnailRequest.h in Headers */ = {isa = PBXBuildFile; fileRef = 15958DF71A14338900AEBCEE /* BOXFileThumbnailRequest.h */; settings = {ATTRIBUTES = (Public, ); }; };
		15958E221A14338A00AEBCEE /* BOXFileThumbnailRequest.m in Sources */ = {isa = PBXBuildFile; fileRef = 15958DF81A14338900AEBCEE /* BOXFileThumbnailRequest.m */; };
		15958E241A14338A00AEBCEE /* BOXFileUpdateRequest.h in Headers */ = {isa = PBXBuildFile; fileRef = 15958DF91A14338900AEBCEE /* BOXFileUpdateRequest.h */; settings = {ATTRIBUTES = (Public, ); }; };
		15958E251A14338A00AEBCEE /* BOXFileUpdateRequest.m in Sources */ = {isa = PBXBuildFile; fileRef = 15958DFA1A14338900AEBCEE /* BOXFileUpdateRequest.m */; };
		15958E271A14338A00AEBCEE /* BOXFileUploadRequest.h in Headers */ = {isa = PBXBuildFile; fileRef = 15958DFB1A14338900AEBCEE /* BOXFileUploadRequest.h */; settings = {ATTRIBUTES = (Public, ); }; };
		15958E281A14338A00AEBCEE /* BOXFileUploadRequest.m in Sources */ = {isa = PBXBuildFile; fileRef = 15958DFC1A14338900AEBCEE /* BOXFileUploadRequest.m */; };
		15958E2A1A14338A00AEBCEE /* BOXFileVersionsRequest.h in Headers */ = {isa = PBXBuildFile; fileRef = 15958DFD1A14338A00AEBCEE /* BOXFileVersionsRequest.h */; settings = {ATTRIBUTES = (Public, ); }; };
		15958E2B1A14338A00AEBCEE /* BOXFileVersionsRequest.m in Sources */ = {isa = PBXBuildFile; fileRef = 15958DFE1A14338A00AEBCEE /* BOXFileVersionsRequest.m */; };
		15958E2D1A14338A00AEBCEE /* BOXFolderCopyRequest.h in Headers */ = {isa = PBXBuildFile; fileRef = 15958DFF1A14338A00AEBCEE /* BOXFolderCopyRequest.h */; settings = {ATTRIBUTES = (Public, ); }; };
		15958E2E1A14338A00AEBCEE /* BOXFolderCopyRequest.m in Sources */ = {isa = PBXBuildFile; fileRef = 15958E001A14338A00AEBCEE /* BOXFolderCopyRequest.m */; };
		15958E301A14338A00AEBCEE /* BOXFolderRequest.h in Headers */ = {isa = PBXBuildFile; fileRef = 15958E011A14338A00AEBCEE /* BOXFolderRequest.h */; settings = {ATTRIBUTES = (Public, ); }; };
		15958E311A14338A00AEBCEE /* BOXFolderRequest.m in Sources */ = {isa = PBXBuildFile; fileRef = 15958E021A14338A00AEBCEE /* BOXFolderRequest.m */; };
		15958E331A14338A00AEBCEE /* BOXFolderUpdateRequest.h in Headers */ = {isa = PBXBuildFile; fileRef = 15958E031A14338A00AEBCEE /* BOXFolderUpdateRequest.h */; settings = {ATTRIBUTES = (Public, ); }; };
		15958E341A14338A00AEBCEE /* BOXFolderUpdateRequest.m in Sources */ = {isa = PBXBuildFile; fileRef = 15958E041A14338A00AEBCEE /* BOXFolderUpdateRequest.m */; };
		15958E391A14338A00AEBCEE /* BOXItemArrayRequest.h in Headers */ = {isa = PBXBuildFile; fileRef = 15958E071A14338A00AEBCEE /* BOXItemArrayRequest.h */; settings = {ATTRIBUTES = (Public, ); }; };
		15958E3A1A14338A00AEBCEE /* BOXItemArrayRequest.m in Sources */ = {isa = PBXBuildFile; fileRef = 15958E081A14338A00AEBCEE /* BOXItemArrayRequest.m */; };
		15958E3C1A14338A00AEBCEE /* BOXSharedItemRequest.h in Headers */ = {isa = PBXBuildFile; fileRef = 15958E091A14338A00AEBCEE /* BOXSharedItemRequest.h */; settings = {ATTRIBUTES = (Public, ); }; };
		15958E3D1A14338A00AEBCEE /* BOXSharedItemRequest.m in Sources */ = {isa = PBXBuildFile; fileRef = 15958E0A1A14338A00AEBCEE /* BOXSharedItemRequest.m */; };
		15958E3F1A14338A00AEBCEE /* BOXFolderPaginatedItemsRequest.h in Headers */ = {isa = PBXBuildFile; fileRef = 15958E0B1A14338A00AEBCEE /* BOXFolderPaginatedItemsRequest.h */; settings = {ATTRIBUTES = (Public, ); }; };
		15958E401A14338A00AEBCEE /* BOXFolderPaginatedItemsRequest.m in Sources */ = {isa = PBXBuildFile; fileRef = 15958E0C1A14338A00AEBCEE /* BOXFolderPaginatedItemsRequest.m */; };
		15958E421A14338A00AEBCEE /* BOXPreflightCheckRequest.h in Headers */ = {isa = PBXBuildFile; fileRef = 15958E0D1A14338A00AEBCEE /* BOXPreflightCheckRequest.h */; settings = {ATTRIBUTES = (Public, ); }; };
		15958E431A14338A00AEBCEE /* BOXPreflightCheckRequest.m in Sources */ = {isa = PBXBuildFile; fileRef = 15958E0E1A14338A00AEBCEE /* BOXPreflightCheckRequest.m */; };
		15958E451A14338A00AEBCEE /* BOXRequest.h in Headers */ = {isa = PBXBuildFile; fileRef = 15958E0F1A14338A00AEBCEE /* BOXRequest.h */; settings = {ATTRIBUTES = (Public, ); }; };
		15958E461A14338A00AEBCEE /* BOXRequest.m in Sources */ = {isa = PBXBuildFile; fileRef = 15958E101A14338A00AEBCEE /* BOXRequest.m */; };
		15958E4B1A14338A00AEBCEE /* BOXFolderUnshareRequest.h in Headers */ = {isa = PBXBuildFile; fileRef = 15958E131A14338A00AEBCEE /* BOXFolderUnshareRequest.h */; settings = {ATTRIBUTES = (Public, ); }; };
		15958E4C1A14338A00AEBCEE /* BOXFolderUnshareRequest.m in Sources */ = {isa = PBXBuildFile; fileRef = 15958E141A14338A00AEBCEE /* BOXFolderUnshareRequest.m */; };
		15958E511A14338A00AEBCEE /* BOXTrashedFileRestoreRequest.h in Headers */ = {isa = PBXBuildFile; fileRef = 15958E171A14338A00AEBCEE /* BOXTrashedFileRestoreRequest.h */; settings = {ATTRIBUTES = (Public, ); }; };
		15958E521A14338A00AEBCEE /* BOXTrashedFileRestoreRequest.m in Sources */ = {isa = PBXBuildFile; fileRef = 15958E181A14338A00AEBCEE /* BOXTrashedFileRestoreRequest.m */; };
		15958E541A14338A00AEBCEE /* BOXTrashedFolderRestoreRequest.h in Headers */ = {isa = PBXBuildFile; fileRef = 15958E191A14338A00AEBCEE /* BOXTrashedFolderRestoreRequest.h */; settings = {ATTRIBUTES = (Public, ); }; };
		15958E551A14338A00AEBCEE /* BOXTrashedFolderRestoreRequest.m in Sources */ = {isa = PBXBuildFile; fileRef = 15958E1A1A14338A00AEBCEE /* BOXTrashedFolderRestoreRequest.m */; };
		15958E591A1445A300AEBCEE /* BOXContentClient+Authentication.h in Headers */ = {isa = PBXBuildFile; fileRef = 15958E571A1445A300AEBCEE /* BOXContentClient+Authentication.h */; settings = {ATTRIBUTES = (Public, ); }; };
		15958E5A1A1445A300AEBCEE /* BOXContentClient+Authentication.m in Sources */ = {isa = PBXBuildFile; fileRef = 15958E581A1445A300AEBCEE /* BOXContentClient+Authentication.m */; };
		159A943E1A2FD1840063B0FD /* BOXModelTestCase.m in Sources */ = {isa = PBXBuildFile; fileRef = 159A943D1A2FD1840063B0FD /* BOXModelTestCase.m */; };
		159A94411A2FD19B0063B0FD /* BOXUserTests.m in Sources */ = {isa = PBXBuildFile; fileRef = 159A94401A2FD19B0063B0FD /* BOXUserTests.m */; };
		159A94471A2FE05F0063B0FD /* user_mini_fields.json in Resources */ = {isa = PBXBuildFile; fileRef = 159A94461A2FE05F0063B0FD /* user_mini_fields.json */; };
		159A94491A2FE13E0063B0FD /* user_all_fields.json in Resources */ = {isa = PBXBuildFile; fileRef = 159A94481A2FE13E0063B0FD /* user_all_fields.json */; };
		159A944A1A2FE4F30063B0FD /* file_default_fields.json in Resources */ = {isa = PBXBuildFile; fileRef = 15F5EE7B1A2402C300FBBE1D /* file_default_fields.json */; };
		159BFA371A43B7E800D10476 /* BOXFileUploadNewVersionRequest.h in Headers */ = {isa = PBXBuildFile; fileRef = 159BFA351A43B7E800D10476 /* BOXFileUploadNewVersionRequest.h */; settings = {ATTRIBUTES = (Public, ); }; };
		159BFA381A43B7E800D10476 /* BOXFileUploadNewVersionRequest.m in Sources */ = {isa = PBXBuildFile; fileRef = 159BFA361A43B7E800D10476 /* BOXFileUploadNewVersionRequest.m */; };
		159BFA451A43BCD700D10476 /* BOXFileUploadNewVersionRequestTests.m in Sources */ = {isa = PBXBuildFile; fileRef = 159BFA441A43BCD700D10476 /* BOXFileUploadNewVersionRequestTests.m */; };
		159D32BD1A645BA10012CACB /* BOXContentClientTestCase.m in Sources */ = {isa = PBXBuildFile; fileRef = 159D32BC1A645BA10012CACB /* BOXContentClientTestCase.m */; };
		159D32C41A645BB50012CACB /* BOXContentClientSessionTests.m in Sources */ = {isa = PBXBuildFile; fileRef = 159D32C31A645BB50012CACB /* BOXContentClientSessionTests.m */; };
		15A073CC1B0BD64500352D87 /* BOXModelTests.m in Sources */ = {isa = PBXBuildFile; fileRef = 15A073CB1B0BD64500352D87 /* BOXModelTests.m */; };
		15A073CE1B0BD6C900352D87 /* model.json in Resources */ = {isa = PBXBuildFile; fileRef = 15A073CD1B0BD6C900352D87 /* model.json */; };
		15C8C9C71A268AD00010593D /* BOXUserRequestTests.m in Sources */ = {isa = PBXBuildFile; fileRef = 15C8C9C61A268AD00010593D /* BOXUserRequestTests.m */; };
		15C8C9D31A268CC30010593D /* user_default_fields.json in Resources */ = {isa = PBXBuildFile; fileRef = 15C8C9D21A268CC30010593D /* user_default_fields.json */; };
		15F5EE4D1A20158A00FBBE1D /* BOXRequestTestCase.m in Sources */ = {isa = PBXBuildFile; fileRef = 15F5EE4C1A20158A00FBBE1D /* BOXRequestTestCase.m */; };
		15F5EE541A20165800FBBE1D /* BOXContentSDKTestCase.m in Sources */ = {isa = PBXBuildFile; fileRef = 15F5EE531A20165800FBBE1D /* BOXContentSDKTestCase.m */; };
		15F5EE571A20173800FBBE1D /* BOXFileRequestTests.m in Sources */ = {isa = PBXBuildFile; fileRef = 15F5EE561A20173800FBBE1D /* BOXFileRequestTests.m */; };
		15F5EE7A1A23FFC400FBBE1D /* BOXCannedURLProtocol.m in Sources */ = {isa = PBXBuildFile; fileRef = 15F5EE791A23FFC400FBBE1D /* BOXCannedURLProtocol.m */; };
		15F9C4BE1A3B9BAA006EC2EE /* shared_link.json in Resources */ = {isa = PBXBuildFile; fileRef = 15F9C4BD1A3B9BAA006EC2EE /* shared_link.json */; };
		15F9C4C11A3B9C2F006EC2EE /* BOXSharedLinkTests.m in Sources */ = {isa = PBXBuildFile; fileRef = 15F9C4C01A3B9C2F006EC2EE /* BOXSharedLinkTests.m */; };
		15F9C4CE1A3BACF3006EC2EE /* BOXFileUpdateRequestTests.m in Sources */ = {isa = PBXBuildFile; fileRef = 15F9C4CD1A3BACF3006EC2EE /* BOXFileUpdateRequestTests.m */; };
		15F9C4D31A3BB7D2006EC2EE /* BOXBookmarkUpdateRequest.h in Headers */ = {isa = PBXBuildFile; fileRef = 15F9C4D11A3BB7D2006EC2EE /* BOXBookmarkUpdateRequest.h */; settings = {ATTRIBUTES = (Public, ); }; };
		15F9C4D41A3BB7D2006EC2EE /* BOXBookmarkUpdateRequest.m in Sources */ = {isa = PBXBuildFile; fileRef = 15F9C4D21A3BB7D2006EC2EE /* BOXBookmarkUpdateRequest.m */; };
		3DE35CAC1A5B57B500694F6D /* BOXFileVersionPromoteRequest.h in Headers */ = {isa = PBXBuildFile; fileRef = 3DE35CAA1A5B57B500694F6D /* BOXFileVersionPromoteRequest.h */; settings = {ATTRIBUTES = (Public, ); }; };
		3DE35CAD1A5B57B500694F6D /* BOXFileVersionPromoteRequest.m in Sources */ = {isa = PBXBuildFile; fileRef = 3DE35CAB1A5B57B500694F6D /* BOXFileVersionPromoteRequest.m */; };
		3DE35CB11A5B61C000694F6D /* BOXFileVersionPromoteRequestTests.m in Sources */ = {isa = PBXBuildFile; fileRef = 3DE35CB01A5B61C000694F6D /* BOXFileVersionPromoteRequestTests.m */; };
		3DE3A1D91AB112A5002E3FDA /* BOXKeychainItemWrapper.h in Headers */ = {isa = PBXBuildFile; fileRef = 3DE3A1D71AB112A5002E3FDA /* BOXKeychainItemWrapper.h */; };
		3DE3A1DA1AB112A5002E3FDA /* BOXKeychainItemWrapper.m in Sources */ = {isa = PBXBuildFile; fileRef = 3DE3A1D81AB112A5002E3FDA /* BOXKeychainItemWrapper.m */; settings = {COMPILER_FLAGS = "-fno-objc-arc"; }; };
		590A1F7E1BE843B4008CB28D /* BOXContentCacheTestClient.m in Sources */ = {isa = PBXBuildFile; fileRef = 590A1F7D1BE843B4008CB28D /* BOXContentCacheTestClient.m */; };
		59258FFD1A3A5BC00038B9EE /* get_items.json in Resources */ = {isa = PBXBuildFile; fileRef = 59258FFC1A3A5BC00038B9EE /* get_items.json */; };
		5930AB551A23E149003970C6 /* BOXDispatchHelper.h in Headers */ = {isa = PBXBuildFile; fileRef = 5930AB531A23E149003970C6 /* BOXDispatchHelper.h */; settings = {ATTRIBUTES = (Public, ); }; };
		5930AB561A23E149003970C6 /* BOXDispatchHelper.m in Sources */ = {isa = PBXBuildFile; fileRef = 5930AB541A23E149003970C6 /* BOXDispatchHelper.m */; };
		593277A61A313D3E005E9C72 /* BOXFileTests.m in Sources */ = {isa = PBXBuildFile; fileRef = 593277A51A313D3E005E9C72 /* BOXFileTests.m */; };
		593277AA1A313E1B005E9C72 /* file_mini_fields.json in Resources */ = {isa = PBXBuildFile; fileRef = 593277A91A313E1B005E9C72 /* file_mini_fields.json */; };
		596BE96A1A39142900206660 /* BOXFileCopyRequestTests.m in Sources */ = {isa = PBXBuildFile; fileRef = 596BE9691A39142900206660 /* BOXFileCopyRequestTests.m */; };
		596C9E001BCDBE8B00D85F19 /* BOXContentCacheClientProtocol.h in Headers */ = {isa = PBXBuildFile; fileRef = 596C9DFF1BCDBE8B00D85F19 /* BOXContentCacheClientProtocol.h */; settings = {ATTRIBUTES = (Public, ); }; };
		59AB005E1A3943BD005A6D89 /* BOXFolderPaginatedItemsRequestTests.m in Sources */ = {isa = PBXBuildFile; fileRef = 59AB005D1A3943BD005A6D89 /* BOXFolderPaginatedItemsRequestTests.m */; };
		59C8E3351BEAC0DE005FA4BB /* empty.json in Resources */ = {isa = PBXBuildFile; fileRef = 59C8E3341BEAC0DE005FA4BB /* empty.json */; };
<<<<<<< HEAD
		6A48930F1E049419008E30BE /* BOXURLSessionManager.h in Headers */ = {isa = PBXBuildFile; fileRef = 6A48930D1E049419008E30BE /* BOXURLSessionManager.h */; settings = {ATTRIBUTES = (Public, ); }; };
		6A4893101E049419008E30BE /* BOXURLSessionManager.m in Sources */ = {isa = PBXBuildFile; fileRef = 6A48930E1E049419008E30BE /* BOXURLSessionManager.m */; };
		6AA425711E39743800EF2677 /* BOXURLRequestSerialization.h in Headers */ = {isa = PBXBuildFile; fileRef = 6AA4256F1E39743800EF2677 /* BOXURLRequestSerialization.h */; };
		6AA425721E39743800EF2677 /* BOXURLRequestSerialization.m in Sources */ = {isa = PBXBuildFile; fileRef = 6AA425701E39743800EF2677 /* BOXURLRequestSerialization.m */; };
=======
		63832CFC1E3A84B300F7211E /* BOXRecentItemTests.m in Sources */ = {isa = PBXBuildFile; fileRef = 63832CFB1E3A84B200F7211E /* BOXRecentItemTests.m */; };
		63832CFE1E3A899E00F7211E /* recent_item_default_fields.json in Resources */ = {isa = PBXBuildFile; fileRef = 63832CFD1E3A899E00F7211E /* recent_item_default_fields.json */; };
		63832D001E3A9A8200F7211E /* recent_item_default_fields_shared.json in Resources */ = {isa = PBXBuildFile; fileRef = 63832CFF1E3A9A8200F7211E /* recent_item_default_fields_shared.json */; };
		63832D021E3AA68500F7211E /* BOXRecentItemsRequestTests.m in Sources */ = {isa = PBXBuildFile; fileRef = 63832D011E3AA68500F7211E /* BOXRecentItemsRequestTests.m */; };
		63832D041E3AAAB000F7211E /* recent_items.json in Resources */ = {isa = PBXBuildFile; fileRef = 63832D031E3AAAB000F7211E /* recent_items.json */; };
>>>>>>> 9b911bac
		700C39371ACB455E00466CA9 /* BOXFolderItemsRequest.h in Headers */ = {isa = PBXBuildFile; fileRef = 700C39351ACB455E00466CA9 /* BOXFolderItemsRequest.h */; settings = {ATTRIBUTES = (Public, ); }; };
		700C39381ACB455E00466CA9 /* BOXFolderItemsRequest.m in Sources */ = {isa = PBXBuildFile; fileRef = 700C39361ACB455E00466CA9 /* BOXFolderItemsRequest.m */; };
		704DBA211AD1F7D8001E28BB /* get_items_3_5_duped.json in Resources */ = {isa = PBXBuildFile; fileRef = 704DBA201AD1F7D8001E28BB /* get_items_3_5_duped.json */; };
		70881FA01ACF67ED0023CDF3 /* BOXFolderItemsRequestTests.m in Sources */ = {isa = PBXBuildFile; fileRef = 70CC169C1ACCA06300C3CC80 /* BOXFolderItemsRequestTests.m */; };
		70CC169F1ACCA8AD00C3CC80 /* get_items_0_2.json in Resources */ = {isa = PBXBuildFile; fileRef = 70CC169E1ACCA8AD00C3CC80 /* get_items_0_2.json */; };
		70CC16A11ACCA8DD00C3CC80 /* get_items_3_5.json in Resources */ = {isa = PBXBuildFile; fileRef = 70CC16A01ACCA8DD00C3CC80 /* get_items_3_5.json */; };
		862EF28B1B1FA12B0044526F /* BOXAbstractSession.h in Headers */ = {isa = PBXBuildFile; fileRef = 862EF2891B1FA12B0044526F /* BOXAbstractSession.h */; settings = {ATTRIBUTES = (Public, ); }; };
		862EF28C1B1FA12B0044526F /* BOXAbstractSession.m in Sources */ = {isa = PBXBuildFile; fileRef = 862EF28A1B1FA12B0044526F /* BOXAbstractSession.m */; };
		862EF28F1B1FBA880044526F /* BOXAppUserSession.h in Headers */ = {isa = PBXBuildFile; fileRef = 862EF28D1B1FBA880044526F /* BOXAppUserSession.h */; settings = {ATTRIBUTES = (Public, ); }; };
		862EF2901B1FBA880044526F /* BOXAppUserSession.m in Sources */ = {isa = PBXBuildFile; fileRef = 862EF28E1B1FBA880044526F /* BOXAppUserSession.m */; };
		864963C81B3099580084822D /* BOXMetadataRequestTests.m in Sources */ = {isa = PBXBuildFile; fileRef = 864963C71B3099580084822D /* BOXMetadataRequestTests.m */; };
		8676E0BD1B2D653A00AC2677 /* BOXMetadata.h in Headers */ = {isa = PBXBuildFile; fileRef = 8676E0BB1B2D653A00AC2677 /* BOXMetadata.h */; settings = {ATTRIBUTES = (Public, ); }; };
		8676E0BE1B2D653A00AC2677 /* BOXMetadata.m in Sources */ = {isa = PBXBuildFile; fileRef = 8676E0BC1B2D653A00AC2677 /* BOXMetadata.m */; };
		8676E0C11B2D7E2D00AC2677 /* BOXMetadataDeleteRequest.h in Headers */ = {isa = PBXBuildFile; fileRef = 8676E0BF1B2D7E2D00AC2677 /* BOXMetadataDeleteRequest.h */; settings = {ATTRIBUTES = (Public, ); }; };
		8676E0C21B2D7E2D00AC2677 /* BOXMetadataDeleteRequest.m in Sources */ = {isa = PBXBuildFile; fileRef = 8676E0C01B2D7E2D00AC2677 /* BOXMetadataDeleteRequest.m */; };
		8676E0C51B2D7EAC00AC2677 /* BOXRequest+Metadata.h in Headers */ = {isa = PBXBuildFile; fileRef = 8676E0C31B2D7EAC00AC2677 /* BOXRequest+Metadata.h */; };
		8676E0C61B2D7EAC00AC2677 /* BOXRequest+Metadata.m in Sources */ = {isa = PBXBuildFile; fileRef = 8676E0C41B2D7EAC00AC2677 /* BOXRequest+Metadata.m */; };
		8676E0C91B2E36F200AC2677 /* BOXMetadataCreateRequest.h in Headers */ = {isa = PBXBuildFile; fileRef = 8676E0C71B2E36F200AC2677 /* BOXMetadataCreateRequest.h */; settings = {ATTRIBUTES = (Public, ); }; };
		8676E0CA1B2E36F200AC2677 /* BOXMetadataCreateRequest.m in Sources */ = {isa = PBXBuildFile; fileRef = 8676E0C81B2E36F200AC2677 /* BOXMetadataCreateRequest.m */; };
		8676E0CD1B2E939A00AC2677 /* BOXMetadataUpdateRequest.h in Headers */ = {isa = PBXBuildFile; fileRef = 8676E0CB1B2E939A00AC2677 /* BOXMetadataUpdateRequest.h */; settings = {ATTRIBUTES = (Public, ); }; };
		8676E0CE1B2E939A00AC2677 /* BOXMetadataUpdateRequest.m in Sources */ = {isa = PBXBuildFile; fileRef = 8676E0CC1B2E939A00AC2677 /* BOXMetadataUpdateRequest.m */; };
		8676E0D11B2F3FA400AC2677 /* BOXMetadataUpdateTask.h in Headers */ = {isa = PBXBuildFile; fileRef = 8676E0CF1B2F3FA400AC2677 /* BOXMetadataUpdateTask.h */; settings = {ATTRIBUTES = (Public, ); }; };
		8676E0D21B2F3FA400AC2677 /* BOXMetadataUpdateTask.m in Sources */ = {isa = PBXBuildFile; fileRef = 8676E0D01B2F3FA400AC2677 /* BOXMetadataUpdateTask.m */; };
		8676E0D51B2F55FB00AC2677 /* BOXMetadataTemplate.h in Headers */ = {isa = PBXBuildFile; fileRef = 8676E0D31B2F55FB00AC2677 /* BOXMetadataTemplate.h */; settings = {ATTRIBUTES = (Public, ); }; };
		8676E0D61B2F55FB00AC2677 /* BOXMetadataTemplate.m in Sources */ = {isa = PBXBuildFile; fileRef = 8676E0D41B2F55FB00AC2677 /* BOXMetadataTemplate.m */; };
		8676E0D91B2F575E00AC2677 /* BOXMetadataTemplateField.h in Headers */ = {isa = PBXBuildFile; fileRef = 8676E0D71B2F575E00AC2677 /* BOXMetadataTemplateField.h */; settings = {ATTRIBUTES = (Public, ); }; };
		8676E0DA1B2F575E00AC2677 /* BOXMetadataTemplateField.m in Sources */ = {isa = PBXBuildFile; fileRef = 8676E0D81B2F575E00AC2677 /* BOXMetadataTemplateField.m */; };
		8676E0DD1B2F696C00AC2677 /* BOXMetadataKeyValue.h in Headers */ = {isa = PBXBuildFile; fileRef = 8676E0DB1B2F696C00AC2677 /* BOXMetadataKeyValue.h */; settings = {ATTRIBUTES = (Public, ); }; };
		8676E0DE1B2F696C00AC2677 /* BOXMetadataKeyValue.m in Sources */ = {isa = PBXBuildFile; fileRef = 8676E0DC1B2F696C00AC2677 /* BOXMetadataKeyValue.m */; };
		8676E0E11B2F69A300AC2677 /* BOXMetadataTemplateRequest.h in Headers */ = {isa = PBXBuildFile; fileRef = 8676E0DF1B2F69A300AC2677 /* BOXMetadataTemplateRequest.h */; settings = {ATTRIBUTES = (Public, ); }; };
		8676E0E21B2F69A300AC2677 /* BOXMetadataTemplateRequest.m in Sources */ = {isa = PBXBuildFile; fileRef = 8676E0E01B2F69A300AC2677 /* BOXMetadataTemplateRequest.m */; };
		8676E0E41B2FA78800AC2677 /* enterprise_metadata.json in Resources */ = {isa = PBXBuildFile; fileRef = 8676E0E31B2FA78800AC2677 /* enterprise_metadata.json */; };
		8676E0E61B2FA7BE00AC2677 /* updated_enterprise_metadata.json in Resources */ = {isa = PBXBuildFile; fileRef = 8676E0E51B2FA7BE00AC2677 /* updated_enterprise_metadata.json */; };
		8676E0E81B2FA82D00AC2677 /* metadata_templates.json in Resources */ = {isa = PBXBuildFile; fileRef = 8676E0E71B2FA82D00AC2677 /* metadata_templates.json */; };
		8676E0EA1B2FA89200AC2677 /* metadata_template.json in Resources */ = {isa = PBXBuildFile; fileRef = 8676E0E91B2FA89200AC2677 /* metadata_template.json */; };
		8676E0EC1B2FB09C00AC2677 /* enterprise_metadatas.json in Resources */ = {isa = PBXBuildFile; fileRef = 8676E0EB1B2FB09C00AC2677 /* enterprise_metadatas.json */; };
		86B18F001B2416B9000EAE8C /* BOXAPIAccessTokenDelegate.h in Headers */ = {isa = PBXBuildFile; fileRef = 86B18EFF1B24141E000EAE8C /* BOXAPIAccessTokenDelegate.h */; settings = {ATTRIBUTES = (Public, ); }; };
		86B18F031B241DF1000EAE8C /* BOXAPIAppUsersAuthOperation.h in Headers */ = {isa = PBXBuildFile; fileRef = 86B18F011B241DF1000EAE8C /* BOXAPIAppUsersAuthOperation.h */; settings = {ATTRIBUTES = (Public, ); }; };
		86B18F041B241DF1000EAE8C /* BOXAPIAppUsersAuthOperation.m in Sources */ = {isa = PBXBuildFile; fileRef = 86B18F021B241DF1000EAE8C /* BOXAPIAppUsersAuthOperation.m */; };
		86B18F061B2428E3000EAE8C /* BOXAPIOperation_Private.h in Headers */ = {isa = PBXBuildFile; fileRef = 86B18F051B2428AB000EAE8C /* BOXAPIOperation_Private.h */; };
		86C514A31B2BB3850078565C /* BOXMetadataRequest.h in Headers */ = {isa = PBXBuildFile; fileRef = 86C514A11B2BB3850078565C /* BOXMetadataRequest.h */; settings = {ATTRIBUTES = (Public, ); }; };
		86C514A41B2BB3850078565C /* BOXMetadataRequest.m in Sources */ = {isa = PBXBuildFile; fileRef = 86C514A21B2BB3850078565C /* BOXMetadataRequest.m */; };
		86C514A71B2BC1600078565C /* BOXContentClient+Metadata.h in Headers */ = {isa = PBXBuildFile; fileRef = 86C514A51B2BC1600078565C /* BOXContentClient+Metadata.h */; settings = {ATTRIBUTES = (Public, ); }; };
		86C514A81B2BC1600078565C /* BOXContentClient+Metadata.m in Sources */ = {isa = PBXBuildFile; fileRef = 86C514A61B2BC1600078565C /* BOXContentClient+Metadata.m */; };
		86DADC281B29657C004D9624 /* BOXAppUserSessionTests.m in Sources */ = {isa = PBXBuildFile; fileRef = 86DADC271B29657C004D9624 /* BOXAppUserSessionTests.m */; };
		AA73ED011E36C1EE0010F6D8 /* BOXRecentItem.m in Sources */ = {isa = PBXBuildFile; fileRef = AA73ECFF1E36C1EE0010F6D8 /* BOXRecentItem.m */; };
		AA73ED021E36C1EE0010F6D8 /* BOXRecentItem.h in Headers */ = {isa = PBXBuildFile; fileRef = AA73ED001E36C1EE0010F6D8 /* BOXRecentItem.h */; settings = {ATTRIBUTES = (Public, ); }; };
		AA73ED051E36C2250010F6D8 /* BOXRecentItemsRequest.h in Headers */ = {isa = PBXBuildFile; fileRef = AA73ED031E36C2250010F6D8 /* BOXRecentItemsRequest.h */; settings = {ATTRIBUTES = (Public, ); }; };
		AA73ED061E36C2250010F6D8 /* BOXRecentItemsRequest.m in Sources */ = {isa = PBXBuildFile; fileRef = AA73ED041E36C2250010F6D8 /* BOXRecentItemsRequest.m */; };
		AA73ED091E36C2620010F6D8 /* BOXContentClient+RecentItems.h in Headers */ = {isa = PBXBuildFile; fileRef = AA73ED071E36C2620010F6D8 /* BOXContentClient+RecentItems.h */; settings = {ATTRIBUTES = (Public, ); }; };
		AA73ED0A1E36C2620010F6D8 /* BOXContentClient+RecentItems.m in Sources */ = {isa = PBXBuildFile; fileRef = AA73ED081E36C2620010F6D8 /* BOXContentClient+RecentItems.m */; };
		C53EC2441A3873090007C8A7 /* BOXComment.h in Headers */ = {isa = PBXBuildFile; fileRef = C53EC2421A3873090007C8A7 /* BOXComment.h */; settings = {ATTRIBUTES = (Public, ); }; };
		C53EC2451A3873090007C8A7 /* BOXComment.m in Sources */ = {isa = PBXBuildFile; fileRef = C53EC2431A3873090007C8A7 /* BOXComment.m */; };
		C53EC25E1A38855E0007C8A7 /* BOXCommentAddRequest.h in Headers */ = {isa = PBXBuildFile; fileRef = C53EC25C1A38855E0007C8A7 /* BOXCommentAddRequest.h */; settings = {ATTRIBUTES = (Public, ); }; };
		C53EC25F1A38855E0007C8A7 /* BOXCommentAddRequest.m in Sources */ = {isa = PBXBuildFile; fileRef = C53EC25D1A38855E0007C8A7 /* BOXCommentAddRequest.m */; };
		C53EC2631A388E9F0007C8A7 /* BOXCommentAddRequestTests.m in Sources */ = {isa = PBXBuildFile; fileRef = C53EC2621A388E9F0007C8A7 /* BOXCommentAddRequestTests.m */; };
		C53EC2941A389F1A0007C8A7 /* BOXCommentDeleteRequest.h in Headers */ = {isa = PBXBuildFile; fileRef = C53EC2921A389F1A0007C8A7 /* BOXCommentDeleteRequest.h */; settings = {ATTRIBUTES = (Public, ); }; };
		C53EC2951A389F1A0007C8A7 /* BOXCommentDeleteRequest.m in Sources */ = {isa = PBXBuildFile; fileRef = C53EC2931A389F1A0007C8A7 /* BOXCommentDeleteRequest.m */; };
		C53EC2991A389F2C0007C8A7 /* BOXCommentDeleteRequestTests.m in Sources */ = {isa = PBXBuildFile; fileRef = C53EC2981A389F2C0007C8A7 /* BOXCommentDeleteRequestTests.m */; };
		C53EC29C1A389FAE0007C8A7 /* BOXCommentRequest.h in Headers */ = {isa = PBXBuildFile; fileRef = C53EC29A1A389FAE0007C8A7 /* BOXCommentRequest.h */; settings = {ATTRIBUTES = (Public, ); }; };
		C53EC29D1A389FAE0007C8A7 /* BOXCommentRequest.m in Sources */ = {isa = PBXBuildFile; fileRef = C53EC29B1A389FAE0007C8A7 /* BOXCommentRequest.m */; };
		C53EC29F1A38A1640007C8A7 /* BOXCommentRequestTests.m in Sources */ = {isa = PBXBuildFile; fileRef = C53EC29E1A38A1640007C8A7 /* BOXCommentRequestTests.m */; };
		C53EC2A21A38A6090007C8A7 /* BOXCommentUpdateRequest.h in Headers */ = {isa = PBXBuildFile; fileRef = C53EC2A01A38A6090007C8A7 /* BOXCommentUpdateRequest.h */; settings = {ATTRIBUTES = (Public, ); }; };
		C53EC2A31A38A6090007C8A7 /* BOXCommentUpdateRequest.m in Sources */ = {isa = PBXBuildFile; fileRef = C53EC2A11A38A6090007C8A7 /* BOXCommentUpdateRequest.m */; };
		C53EC2A51A38A8AB0007C8A7 /* BOXCommentUpdateRequestTests.m in Sources */ = {isa = PBXBuildFile; fileRef = C53EC2A41A38A8AB0007C8A7 /* BOXCommentUpdateRequestTests.m */; };
		C545A01C1A7681E2004C38B3 /* BOXRequestWithSharedLinkHeadersTests.m in Sources */ = {isa = PBXBuildFile; fileRef = C545A01B1A7681E2004C38B3 /* BOXRequestWithSharedLinkHeadersTests.m */; };
		C54BBF701758539E00F5DAD8 /* QuartzCore.framework in Frameworks */ = {isa = PBXBuildFile; fileRef = C54BBF6F1758539E00F5DAD8 /* QuartzCore.framework */; };
		C55386351C98DBF0009E3B90 /* unauthorized_device.json in Resources */ = {isa = PBXBuildFile; fileRef = C55386341C98DBF0009E3B90 /* unauthorized_device.json */; };
		C55386391C98DF41009E3B90 /* exceeded_device_limits.json in Resources */ = {isa = PBXBuildFile; fileRef = C55386361C98DF41009E3B90 /* exceeded_device_limits.json */; };
		C553863A1C98DF41009E3B90 /* missing_device_id.json in Resources */ = {isa = PBXBuildFile; fileRef = C55386371C98DF41009E3B90 /* missing_device_id.json */; };
		C553863B1C98DF41009E3B90 /* unsupported_device_pinning_runtime.json in Resources */ = {isa = PBXBuildFile; fileRef = C55386381C98DF41009E3B90 /* unsupported_device_pinning_runtime.json */; };
		C562DB1B1A44666E0002E510 /* BOXSharedLinkHeadersHelper.h in Headers */ = {isa = PBXBuildFile; fileRef = C562DB191A44666E0002E510 /* BOXSharedLinkHeadersHelper.h */; settings = {ATTRIBUTES = (Public, ); }; };
		C562DB1C1A44666E0002E510 /* BOXSharedLinkHeadersHelper.m in Sources */ = {isa = PBXBuildFile; fileRef = C562DB1A1A44666E0002E510 /* BOXSharedLinkHeadersHelper.m */; };
		C562DB4A1A4831270002E510 /* BOXSharedLinkHeadersDefaultManager.h in Headers */ = {isa = PBXBuildFile; fileRef = C562DB481A4831270002E510 /* BOXSharedLinkHeadersDefaultManager.h */; settings = {ATTRIBUTES = (Public, ); }; };
		C562DB4B1A4831270002E510 /* BOXSharedLinkHeadersDefaultManager.m in Sources */ = {isa = PBXBuildFile; fileRef = C562DB491A4831270002E510 /* BOXSharedLinkHeadersDefaultManager.m */; };
		C562DB4D1A4831430002E510 /* BOXSharedLinkStorageProtocol.h in Headers */ = {isa = PBXBuildFile; fileRef = C562DB4C1A4831430002E510 /* BOXSharedLinkStorageProtocol.h */; settings = {ATTRIBUTES = (Public, ); }; };
		C562DB631A486DF50002E510 /* BOXBookmarkCommentsRequest.h in Headers */ = {isa = PBXBuildFile; fileRef = C562DB611A486DF50002E510 /* BOXBookmarkCommentsRequest.h */; settings = {ATTRIBUTES = (Public, ); }; };
		C562DB641A486DF50002E510 /* BOXBookmarkCommentsRequest.m in Sources */ = {isa = PBXBuildFile; fileRef = C562DB621A486DF50002E510 /* BOXBookmarkCommentsRequest.m */; };
		C562DB691A487E970002E510 /* BOXBookmarkCommentsRequestTests.m in Sources */ = {isa = PBXBuildFile; fileRef = C562DB681A487E970002E510 /* BOXBookmarkCommentsRequestTests.m */; };
		C5745BE51A5AE7FB00824FFA /* BOXFolderCollaborationsRequestTests.m in Sources */ = {isa = PBXBuildFile; fileRef = C5745BE41A5AE7FB00824FFA /* BOXFolderCollaborationsRequestTests.m */; };
		C57E95D91A3746D10094D7B0 /* comment_all_fields.json in Resources */ = {isa = PBXBuildFile; fileRef = C57E95D81A3746D10094D7B0 /* comment_all_fields.json */; };
		C57E95DB1A3747230094D7B0 /* BOXCommentTests.m in Sources */ = {isa = PBXBuildFile; fileRef = C57E95DA1A3747230094D7B0 /* BOXCommentTests.m */; };
		C57E95E21A3752E90094D7B0 /* BOXFileCommentsRequest.h in Headers */ = {isa = PBXBuildFile; fileRef = C57E95E01A3752E90094D7B0 /* BOXFileCommentsRequest.h */; settings = {ATTRIBUTES = (Public, ); }; };
		C57E95E31A3752E90094D7B0 /* BOXFileCommentsRequest.m in Sources */ = {isa = PBXBuildFile; fileRef = C57E95E11A3752E90094D7B0 /* BOXFileCommentsRequest.m */; };
		C57E95E81A37611D0094D7B0 /* BOXFileCommentsRequestTests.m in Sources */ = {isa = PBXBuildFile; fileRef = C57E95E71A37611D0094D7B0 /* BOXFileCommentsRequestTests.m */; };
		C57E95EA1A3762BC0094D7B0 /* get_comments.json in Resources */ = {isa = PBXBuildFile; fileRef = C57E95E91A3762BC0094D7B0 /* get_comments.json */; };
		C59605591CC5917E0096DD59 /* UIDevice+BOXContentSDKAdditions.h in Headers */ = {isa = PBXBuildFile; fileRef = C596054F1CC5917E0096DD59 /* UIDevice+BOXContentSDKAdditions.h */; settings = {ATTRIBUTES = (Public, ); }; };
		C596055A1CC5917E0096DD59 /* UIDevice+BOXContentSDKAdditions.m in Sources */ = {isa = PBXBuildFile; fileRef = C59605501CC5917E0096DD59 /* UIDevice+BOXContentSDKAdditions.m */; };
		C596055B1CC5917E0096DD59 /* NSDate+BOXContentSDKAdditions.h in Headers */ = {isa = PBXBuildFile; fileRef = C59605511CC5917E0096DD59 /* NSDate+BOXContentSDKAdditions.h */; settings = {ATTRIBUTES = (Public, ); }; };
		C596055C1CC5917E0096DD59 /* NSDate+BOXContentSDKAdditions.m in Sources */ = {isa = PBXBuildFile; fileRef = C59605521CC5917E0096DD59 /* NSDate+BOXContentSDKAdditions.m */; };
		C596055D1CC5917E0096DD59 /* NSError+BOXContentSDKAdditions.h in Headers */ = {isa = PBXBuildFile; fileRef = C59605531CC5917E0096DD59 /* NSError+BOXContentSDKAdditions.h */; settings = {ATTRIBUTES = (Public, ); }; };
		C596055E1CC5917E0096DD59 /* NSError+BOXContentSDKAdditions.m in Sources */ = {isa = PBXBuildFile; fileRef = C59605541CC5917E0096DD59 /* NSError+BOXContentSDKAdditions.m */; };
		C596055F1CC5917E0096DD59 /* NSJSONSerialization+BOXContentSDKAdditions.h in Headers */ = {isa = PBXBuildFile; fileRef = C59605551CC5917E0096DD59 /* NSJSONSerialization+BOXContentSDKAdditions.h */; settings = {ATTRIBUTES = (Public, ); }; };
		C59605601CC5917E0096DD59 /* NSJSONSerialization+BOXContentSDKAdditions.m in Sources */ = {isa = PBXBuildFile; fileRef = C59605561CC5917E0096DD59 /* NSJSONSerialization+BOXContentSDKAdditions.m */; };
		C59605611CC5917E0096DD59 /* NSString+BOXContentSDKAdditions.h in Headers */ = {isa = PBXBuildFile; fileRef = C59605571CC5917E0096DD59 /* NSString+BOXContentSDKAdditions.h */; settings = {ATTRIBUTES = (Public, ); }; };
		C59605621CC5917E0096DD59 /* NSString+BOXContentSDKAdditions.m in Sources */ = {isa = PBXBuildFile; fileRef = C59605581CC5917E0096DD59 /* NSString+BOXContentSDKAdditions.m */; };
		C5972A381A3AFD6B00225CBA /* folder_default_fields_not_shared.json in Resources */ = {isa = PBXBuildFile; fileRef = E1A8FD651A3A3A6600475089 /* folder_default_fields_not_shared.json */; };
		C5972A3F1A3B313700225CBA /* BOXCollection.h in Headers */ = {isa = PBXBuildFile; fileRef = C5972A3D1A3B313700225CBA /* BOXCollection.h */; settings = {ATTRIBUTES = (Public, ); }; };
		C5972A401A3B313700225CBA /* BOXCollection.m in Sources */ = {isa = PBXBuildFile; fileRef = C5972A3E1A3B313700225CBA /* BOXCollection.m */; };
		C5972A451A3B348B00225CBA /* BOXCollectionTests.m in Sources */ = {isa = PBXBuildFile; fileRef = C5972A441A3B348B00225CBA /* BOXCollectionTests.m */; };
		C5972A471A3B350C00225CBA /* collection_all_fields.json in Resources */ = {isa = PBXBuildFile; fileRef = C5972A461A3B350C00225CBA /* collection_all_fields.json */; };
		C5972A5E1A3F229A00225CBA /* BOXItemSetCollectionsRequest.h in Headers */ = {isa = PBXBuildFile; fileRef = C5972A5C1A3F229A00225CBA /* BOXItemSetCollectionsRequest.h */; settings = {ATTRIBUTES = (Public, ); }; };
		C5972A5F1A3F229A00225CBA /* BOXItemSetCollectionsRequest.m in Sources */ = {isa = PBXBuildFile; fileRef = C5972A5D1A3F229A00225CBA /* BOXItemSetCollectionsRequest.m */; };
		C5972A641A3F22C800225CBA /* BOXCollectionListRequest.h in Headers */ = {isa = PBXBuildFile; fileRef = C5972A621A3F22C800225CBA /* BOXCollectionListRequest.h */; settings = {ATTRIBUTES = (Public, ); }; };
		C5972A651A3F22C800225CBA /* BOXCollectionListRequest.m in Sources */ = {isa = PBXBuildFile; fileRef = C5972A631A3F22C800225CBA /* BOXCollectionListRequest.m */; };
		C5972A6C1A3F22E900225CBA /* BOXCollectionItemsRequest.h in Headers */ = {isa = PBXBuildFile; fileRef = C5972A6A1A3F22E900225CBA /* BOXCollectionItemsRequest.h */; settings = {ATTRIBUTES = (Public, ); }; };
		C5972A6D1A3F22E900225CBA /* BOXCollectionItemsRequest.m in Sources */ = {isa = PBXBuildFile; fileRef = C5972A6B1A3F22E900225CBA /* BOXCollectionItemsRequest.m */; };
		C5972A6F1A3F286400225CBA /* BOXCollectionItemsRequestTests.m in Sources */ = {isa = PBXBuildFile; fileRef = C5972A6E1A3F286400225CBA /* BOXCollectionItemsRequestTests.m */; };
		C5972A711A3F30D600225CBA /* BOXCollectionListRequestTests.m in Sources */ = {isa = PBXBuildFile; fileRef = C5972A701A3F30D600225CBA /* BOXCollectionListRequestTests.m */; };
		C5972A731A3F338400225CBA /* collections.json in Resources */ = {isa = PBXBuildFile; fileRef = C5972A721A3F338400225CBA /* collections.json */; };
		C5972A751A3F3F8400225CBA /* BOXCollectionItemOperationRequestTests.m in Sources */ = {isa = PBXBuildFile; fileRef = C5972A741A3F3F8400225CBA /* BOXCollectionItemOperationRequestTests.m */; };
		C5972A781A3F4E2C00225CBA /* BOXContentClient+Collection.h in Headers */ = {isa = PBXBuildFile; fileRef = C5972A761A3F4E2C00225CBA /* BOXContentClient+Collection.h */; settings = {ATTRIBUTES = (Public, ); }; };
		C5972A791A3F4E2C00225CBA /* BOXContentClient+Collection.m in Sources */ = {isa = PBXBuildFile; fileRef = C5972A771A3F4E2C00225CBA /* BOXContentClient+Collection.m */; };
		C5972A7C1A3F52F600225CBA /* BOXCollectionFavoritesRequest.h in Headers */ = {isa = PBXBuildFile; fileRef = C5972A7A1A3F52F600225CBA /* BOXCollectionFavoritesRequest.h */; settings = {ATTRIBUTES = (Public, ); }; };
		C5972A7D1A3F52F600225CBA /* BOXCollectionFavoritesRequest.m in Sources */ = {isa = PBXBuildFile; fileRef = C5972A7B1A3F52F600225CBA /* BOXCollectionFavoritesRequest.m */; };
		C5972A981A408CAE00225CBA /* BOXEvent.h in Headers */ = {isa = PBXBuildFile; fileRef = C5972A961A408CAE00225CBA /* BOXEvent.h */; settings = {ATTRIBUTES = (Public, ); }; };
		C5972A991A408CAE00225CBA /* BOXEvent.m in Sources */ = {isa = PBXBuildFile; fileRef = C5972A971A408CAE00225CBA /* BOXEvent.m */; };
		C5972A9D1A40978E00225CBA /* event_all_fields.json in Resources */ = {isa = PBXBuildFile; fileRef = C5972A9C1A40978E00225CBA /* event_all_fields.json */; };
		C5972AA01A40A11500225CBA /* BOXEventTests.m in Sources */ = {isa = PBXBuildFile; fileRef = C5972A9F1A40A11500225CBA /* BOXEventTests.m */; };
		C59CF52F1CFF99D500978B97 /* UIApplication+ExtensionSafeAdditions.h in Headers */ = {isa = PBXBuildFile; fileRef = C59CF52D1CFF99D500978B97 /* UIApplication+ExtensionSafeAdditions.h */; settings = {ATTRIBUTES = (Public, ); }; };
		C59CF5301CFF99D500978B97 /* UIApplication+ExtensionSafeAdditions.m in Sources */ = {isa = PBXBuildFile; fileRef = C59CF52E1CFF99D500978B97 /* UIApplication+ExtensionSafeAdditions.m */; };
		C5B9B8201A39A76800B8EB1A /* BOXContentClient+Comment.h in Headers */ = {isa = PBXBuildFile; fileRef = C5B9B81E1A39A76800B8EB1A /* BOXContentClient+Comment.h */; settings = {ATTRIBUTES = (Public, ); }; };
		C5B9B8211A39A76800B8EB1A /* BOXContentClient+Comment.m in Sources */ = {isa = PBXBuildFile; fileRef = C5B9B81F1A39A76800B8EB1A /* BOXContentClient+Comment.m */; };
		C5C0861C1A42F584004DB48A /* BOXContentClient+Event.h in Headers */ = {isa = PBXBuildFile; fileRef = C5C0861A1A42F584004DB48A /* BOXContentClient+Event.h */; settings = {ATTRIBUTES = (Public, ); }; };
		C5C0861D1A42F584004DB48A /* BOXContentClient+Event.m in Sources */ = {isa = PBXBuildFile; fileRef = C5C0861B1A42F584004DB48A /* BOXContentClient+Event.m */; };
		C5D91C9B1A41CAE900AC8B8F /* BOXEventsRequest.h in Headers */ = {isa = PBXBuildFile; fileRef = C5D91C991A41CAE900AC8B8F /* BOXEventsRequest.h */; settings = {ATTRIBUTES = (Public, ); }; };
		C5D91C9C1A41CAE900AC8B8F /* BOXEventsRequest.m in Sources */ = {isa = PBXBuildFile; fileRef = C5D91C9A1A41CAE900AC8B8F /* BOXEventsRequest.m */; };
		C5D91CA01A41D25B00AC8B8F /* events.json in Resources */ = {isa = PBXBuildFile; fileRef = C5D91C9F1A41D25B00AC8B8F /* events.json */; };
		C5D91CA31A41D35200AC8B8F /* BOXEventsRequestTests.m in Sources */ = {isa = PBXBuildFile; fileRef = C5D91CA21A41D35200AC8B8F /* BOXEventsRequestTests.m */; };
		C5D91CA61A41E46000AC8B8F /* BOXEventsAdminLogsRequest.h in Headers */ = {isa = PBXBuildFile; fileRef = C5D91CA41A41E46000AC8B8F /* BOXEventsAdminLogsRequest.h */; settings = {ATTRIBUTES = (Public, ); }; };
		C5D91CA71A41E46000AC8B8F /* BOXEventsAdminLogsRequest.m in Sources */ = {isa = PBXBuildFile; fileRef = C5D91CA51A41E46000AC8B8F /* BOXEventsAdminLogsRequest.m */; };
		C5D91CAA1A42E12900AC8B8F /* BOXEventAdminLogsRequestTests.m in Sources */ = {isa = PBXBuildFile; fileRef = C5D91CA91A42E12900AC8B8F /* BOXEventAdminLogsRequestTests.m */; };
		C5EE89701CC69DFF0076CE2F /* NSStringBoxContentSDKAdditionsTests.m in Sources */ = {isa = PBXBuildFile; fileRef = C5EE896F1CC69DFF0076CE2F /* NSStringBoxContentSDKAdditionsTests.m */; };
		E11035F61A200E6B00B46F6D /* BOXHashHelper.h in Headers */ = {isa = PBXBuildFile; fileRef = E11035F41A200E6B00B46F6D /* BOXHashHelper.h */; };
		E11035F71A200E6B00B46F6D /* BOXHashHelper.m in Sources */ = {isa = PBXBuildFile; fileRef = E11035F51A200E6B00B46F6D /* BOXHashHelper.m */; };
		E11BED491ADC050000A9216F /* BOXAppToAppAnnotationBuilder.h in Headers */ = {isa = PBXBuildFile; fileRef = E11BED3E1ADC050000A9216F /* BOXAppToAppAnnotationBuilder.h */; settings = {ATTRIBUTES = (Public, ); }; };
		E11BED4A1ADC050000A9216F /* BOXAppToAppAnnotationBuilder.m in Sources */ = {isa = PBXBuildFile; fileRef = E11BED3F1ADC050000A9216F /* BOXAppToAppAnnotationBuilder.m */; };
		E11BED4C1ADC050000A9216F /* BOXAppToAppAnnotationKeys.h in Headers */ = {isa = PBXBuildFile; fileRef = E11BED401ADC050000A9216F /* BOXAppToAppAnnotationKeys.h */; settings = {ATTRIBUTES = (Public, ); }; };
		E11BED4D1ADC050000A9216F /* BOXAppToAppApplication.h in Headers */ = {isa = PBXBuildFile; fileRef = E11BED411ADC050000A9216F /* BOXAppToAppApplication.h */; settings = {ATTRIBUTES = (Public, ); }; };
		E11BED4E1ADC050000A9216F /* BOXAppToAppApplication.m in Sources */ = {isa = PBXBuildFile; fileRef = E11BED421ADC050000A9216F /* BOXAppToAppApplication.m */; };
		E11BED501ADC050000A9216F /* BOXAppToAppFileMetadata.h in Headers */ = {isa = PBXBuildFile; fileRef = E11BED431ADC050000A9216F /* BOXAppToAppFileMetadata.h */; settings = {ATTRIBUTES = (Public, ); }; };
		E11BED511ADC050000A9216F /* BOXAppToAppFileMetadata.m in Sources */ = {isa = PBXBuildFile; fileRef = E11BED441ADC050000A9216F /* BOXAppToAppFileMetadata.m */; };
		E11BED561ADC050000A9216F /* BOXAppToAppMessage.h in Headers */ = {isa = PBXBuildFile; fileRef = E11BED471ADC050000A9216F /* BOXAppToAppMessage.h */; settings = {ATTRIBUTES = (Public, ); }; };
		E11BED571ADC050000A9216F /* BOXAppToAppMessage.m in Sources */ = {isa = PBXBuildFile; fileRef = E11BED481ADC050000A9216F /* BOXAppToAppMessage.m */; };
		E13FB7561DBFD3FE00B08141 /* BOXUserAvatarRequest.h in Headers */ = {isa = PBXBuildFile; fileRef = E13FB7541DBFD3FE00B08141 /* BOXUserAvatarRequest.h */; settings = {ATTRIBUTES = (Public, ); }; };
		E13FB7571DBFD3FE00B08141 /* BOXUserAvatarRequest.m in Sources */ = {isa = PBXBuildFile; fileRef = E13FB7551DBFD3FE00B08141 /* BOXUserAvatarRequest.m */; };
		E13FB7591DBFD5AA00B08141 /* BOXUserAvatarRequestTests.m in Sources */ = {isa = PBXBuildFile; fileRef = E13FB7581DBFD5AA00B08141 /* BOXUserAvatarRequestTests.m */; };
		E155959A1A2D22C00070ED1E /* BOXBookmarkRequest.h in Headers */ = {isa = PBXBuildFile; fileRef = E15595981A2D22C00070ED1E /* BOXBookmarkRequest.h */; settings = {ATTRIBUTES = (Public, ); }; };
		E155959B1A2D22C00070ED1E /* BOXBookmarkRequest.m in Sources */ = {isa = PBXBuildFile; fileRef = E15595991A2D22C00070ED1E /* BOXBookmarkRequest.m */; };
		E15595A01A2D41700070ED1E /* BOXFolderRequestTests.m in Sources */ = {isa = PBXBuildFile; fileRef = E155959E1A2D416F0070ED1E /* BOXFolderRequestTests.m */; };
		E15595A11A2D41700070ED1E /* BOXBookmarkRequestTests.m in Sources */ = {isa = PBXBuildFile; fileRef = E155959F1A2D416F0070ED1E /* BOXBookmarkRequestTests.m */; };
		E15595A41A2D4B8E0070ED1E /* bookmark_default_fields.json in Resources */ = {isa = PBXBuildFile; fileRef = E15595A21A2D4B8E0070ED1E /* bookmark_default_fields.json */; };
		E15595A51A2D4B8E0070ED1E /* folder_default_fields.json in Resources */ = {isa = PBXBuildFile; fileRef = E15595A31A2D4B8E0070ED1E /* folder_default_fields.json */; };
		E15596111A3670840070ED1E /* BOXBookmarkTests.m in Sources */ = {isa = PBXBuildFile; fileRef = E155960F1A3670840070ED1E /* BOXBookmarkTests.m */; };
		E15596121A3670840070ED1E /* BOXFolderTests.m in Sources */ = {isa = PBXBuildFile; fileRef = E15596101A3670840070ED1E /* BOXFolderTests.m */; };
		E15596171A3670F00070ED1E /* bookmark_mini_fields.json in Resources */ = {isa = PBXBuildFile; fileRef = E15596151A3670F00070ED1E /* bookmark_mini_fields.json */; };
		E15596181A3670F00070ED1E /* folder_mini_fields.json in Resources */ = {isa = PBXBuildFile; fileRef = E15596161A3670F00070ED1E /* folder_mini_fields.json */; };
		E155961A1A367A570070ED1E /* bookmark_all_fields.json in Resources */ = {isa = PBXBuildFile; fileRef = E15596191A367A570070ED1E /* bookmark_all_fields.json */; };
		E155961C1A367A6D0070ED1E /* folder_all_fields.json in Resources */ = {isa = PBXBuildFile; fileRef = E155961B1A367A6D0070ED1E /* folder_all_fields.json */; };
		E18896EA1A3BBA30007F7330 /* BOXRequestWithSharedLinkHeader.h in Headers */ = {isa = PBXBuildFile; fileRef = E18896E81A3BBA30007F7330 /* BOXRequestWithSharedLinkHeader.h */; settings = {ATTRIBUTES = (Public, ); }; };
		E18896EB1A3BBA30007F7330 /* BOXRequestWithSharedLinkHeader.m in Sources */ = {isa = PBXBuildFile; fileRef = E18896E91A3BBA30007F7330 /* BOXRequestWithSharedLinkHeader.m */; };
		E18896EF1A3BD144007F7330 /* BOXContentClient_Private.h in Headers */ = {isa = PBXBuildFile; fileRef = E18896EE1A3BD144007F7330 /* BOXContentClient_Private.h */; settings = {ATTRIBUTES = (Public, ); }; };
		E1A8FD551A38F28D00475089 /* BOXFolderShareRequest.h in Headers */ = {isa = PBXBuildFile; fileRef = E1A8FD531A38F28D00475089 /* BOXFolderShareRequest.h */; settings = {ATTRIBUTES = (Public, ); }; };
		E1A8FD561A38F28D00475089 /* BOXFolderShareRequest.m in Sources */ = {isa = PBXBuildFile; fileRef = E1A8FD541A38F28D00475089 /* BOXFolderShareRequest.m */; };
		E1A8FD611A3A2E5800475089 /* BOXFolderShareRequestTests.m in Sources */ = {isa = PBXBuildFile; fileRef = E1A8FD5F1A3A2E5800475089 /* BOXFolderShareRequestTests.m */; };
		E1A8FD621A3A2E5800475089 /* BOXFolderUnshareRequestTests.m in Sources */ = {isa = PBXBuildFile; fileRef = E1A8FD601A3A2E5800475089 /* BOXFolderUnshareRequestTests.m */; };
		E1A8FD681A3A3CFA00475089 /* folder_default_fields_shared.json in Resources */ = {isa = PBXBuildFile; fileRef = E1A8FD671A3A3CFA00475089 /* folder_default_fields_shared.json */; };
		E1CAD4D51A16C85C006ECAFD /* BOXFileDeleteRequest.h in Headers */ = {isa = PBXBuildFile; fileRef = E1CAD4CC1A16C85C006ECAFD /* BOXFileDeleteRequest.h */; settings = {ATTRIBUTES = (Public, ); }; };
		E1CAD4D61A16C85C006ECAFD /* BOXFileDeleteRequest.m in Sources */ = {isa = PBXBuildFile; fileRef = E1CAD4CD1A16C85C006ECAFD /* BOXFileDeleteRequest.m */; };
		E1CAD4D71A16C85C006ECAFD /* BOXFileDownloadRequest.h in Headers */ = {isa = PBXBuildFile; fileRef = E1CAD4CE1A16C85C006ECAFD /* BOXFileDownloadRequest.h */; settings = {ATTRIBUTES = (Public, ); }; };
		E1CAD4D81A16C85C006ECAFD /* BOXFileDownloadRequest.m in Sources */ = {isa = PBXBuildFile; fileRef = E1CAD4CF1A16C85C006ECAFD /* BOXFileDownloadRequest.m */; };
		E1CAD4D91A16C85C006ECAFD /* BOXFolderCreateRequest.h in Headers */ = {isa = PBXBuildFile; fileRef = E1CAD4D01A16C85C006ECAFD /* BOXFolderCreateRequest.h */; settings = {ATTRIBUTES = (Public, ); }; };
		E1CAD4DA1A16C85C006ECAFD /* BOXFolderCreateRequest.m in Sources */ = {isa = PBXBuildFile; fileRef = E1CAD4D11A16C85C006ECAFD /* BOXFolderCreateRequest.m */; };
		E1CAD4DB1A16C85C006ECAFD /* BOXFolderDeleteRequest.h in Headers */ = {isa = PBXBuildFile; fileRef = E1CAD4D21A16C85C006ECAFD /* BOXFolderDeleteRequest.h */; settings = {ATTRIBUTES = (Public, ); }; };
		E1CAD4DC1A16C85C006ECAFD /* BOXFolderDeleteRequest.m in Sources */ = {isa = PBXBuildFile; fileRef = E1CAD4D31A16C85C006ECAFD /* BOXFolderDeleteRequest.m */; };
		E1CAD4DD1A16C85C006ECAFD /* BOXRequest_Private.h in Headers */ = {isa = PBXBuildFile; fileRef = E1CAD4D41A16C85C006ECAFD /* BOXRequest_Private.h */; settings = {ATTRIBUTES = (Public, ); }; };
		E1CAD4E21A16F166006ECAFD /* BOXContentClient+User.h in Headers */ = {isa = PBXBuildFile; fileRef = E1CAD4E01A16F166006ECAFD /* BOXContentClient+User.h */; settings = {ATTRIBUTES = (Public, ); }; };
		E1CAD4E31A16F166006ECAFD /* BOXContentClient+User.m in Sources */ = {isa = PBXBuildFile; fileRef = E1CAD4E11A16F166006ECAFD /* BOXContentClient+User.m */; };
		E1CAD4E81A16F262006ECAFD /* BOXUserRequest.h in Headers */ = {isa = PBXBuildFile; fileRef = E1CAD4E61A16F262006ECAFD /* BOXUserRequest.h */; settings = {ATTRIBUTES = (Public, ); }; };
		E1CAD4E91A16F262006ECAFD /* BOXUserRequest.m in Sources */ = {isa = PBXBuildFile; fileRef = E1CAD4E71A16F262006ECAFD /* BOXUserRequest.m */; };
		E1D5A6311A78736300584810 /* BOXSharedLinkItemSource.h in Headers */ = {isa = PBXBuildFile; fileRef = E1D5A6301A78736300584810 /* BOXSharedLinkItemSource.h */; settings = {ATTRIBUTES = (Public, ); }; };
		E1DD600E1A3A6DD700C4BD41 /* BOXSharedItemRequestTests.m in Sources */ = {isa = PBXBuildFile; fileRef = E1DD600D1A3A6DD700C4BD41 /* BOXSharedItemRequestTests.m */; };
		E1DD60331A3A8DBD00C4BD41 /* BOXBookmarkShareRequest.h in Headers */ = {isa = PBXBuildFile; fileRef = E1DD602F1A3A8DBD00C4BD41 /* BOXBookmarkShareRequest.h */; settings = {ATTRIBUTES = (Public, ); }; };
		E1DD60341A3A8DBD00C4BD41 /* BOXBookmarkShareRequest.m in Sources */ = {isa = PBXBuildFile; fileRef = E1DD60301A3A8DBD00C4BD41 /* BOXBookmarkShareRequest.m */; };
		E1DD60351A3A8DBD00C4BD41 /* BOXBookmarkUnshareRequest.h in Headers */ = {isa = PBXBuildFile; fileRef = E1DD60311A3A8DBD00C4BD41 /* BOXBookmarkUnshareRequest.h */; settings = {ATTRIBUTES = (Public, ); }; };
		E1DD60361A3A8DBD00C4BD41 /* BOXBookmarkUnshareRequest.m in Sources */ = {isa = PBXBuildFile; fileRef = E1DD60321A3A8DBD00C4BD41 /* BOXBookmarkUnshareRequest.m */; };
		E1DD603D1A3A8F1B00C4BD41 /* BOXFileShareRequest.h in Headers */ = {isa = PBXBuildFile; fileRef = E1DD60391A3A8F1B00C4BD41 /* BOXFileShareRequest.h */; settings = {ATTRIBUTES = (Public, ); }; };
		E1DD603E1A3A8F1B00C4BD41 /* BOXFileShareRequest.m in Sources */ = {isa = PBXBuildFile; fileRef = E1DD603A1A3A8F1B00C4BD41 /* BOXFileShareRequest.m */; };
		E1DD603F1A3A8F1B00C4BD41 /* BOXFileUnshareRequest.h in Headers */ = {isa = PBXBuildFile; fileRef = E1DD603B1A3A8F1B00C4BD41 /* BOXFileUnshareRequest.h */; settings = {ATTRIBUTES = (Public, ); }; };
		E1DD60401A3A8F1B00C4BD41 /* BOXFileUnshareRequest.m in Sources */ = {isa = PBXBuildFile; fileRef = E1DD603C1A3A8F1B00C4BD41 /* BOXFileUnshareRequest.m */; };
		E1F9AE0C1A3B830800D44858 /* BOXBookmarkShareRequestTests.m in Sources */ = {isa = PBXBuildFile; fileRef = E1F9AE0A1A3B830800D44858 /* BOXBookmarkShareRequestTests.m */; };
		E1F9AE0D1A3B830800D44858 /* BOXBookmarkUnshareRequestTests.m in Sources */ = {isa = PBXBuildFile; fileRef = E1F9AE0B1A3B830800D44858 /* BOXBookmarkUnshareRequestTests.m */; };
		E1F9AE101A3B831300D44858 /* BOXFileShareRequestTests.m in Sources */ = {isa = PBXBuildFile; fileRef = E1F9AE0E1A3B831300D44858 /* BOXFileShareRequestTests.m */; };
		E1F9AE111A3B831300D44858 /* BOXFileUnshareRequestTests.m in Sources */ = {isa = PBXBuildFile; fileRef = E1F9AE0F1A3B831300D44858 /* BOXFileUnshareRequestTests.m */; };
		E1F9AE141A3B843300D44858 /* file_default_fields_not_shared.json in Resources */ = {isa = PBXBuildFile; fileRef = E1F9AE121A3B843300D44858 /* file_default_fields_not_shared.json */; };
		E1F9AE151A3B843300D44858 /* file_default_fields_shared.json in Resources */ = {isa = PBXBuildFile; fileRef = E1F9AE131A3B843300D44858 /* file_default_fields_shared.json */; };
		E1F9AE181A3B845A00D44858 /* bookmark_default_fields_not_shared.json in Resources */ = {isa = PBXBuildFile; fileRef = E1F9AE161A3B845A00D44858 /* bookmark_default_fields_not_shared.json */; };
		E1F9AE191A3B845A00D44858 /* bookmark_default_fields_shared.json in Resources */ = {isa = PBXBuildFile; fileRef = E1F9AE171A3B845A00D44858 /* bookmark_default_fields_shared.json */; };
		E40C7A49174BFDB500477760 /* Security.framework in Frameworks */ = {isa = PBXBuildFile; fileRef = E40C7A48174BFDB500477760 /* Security.framework */; };
		E44A95B116E21C5100356ADA /* BOXContentSDKConstants.m in Sources */ = {isa = PBXBuildFile; fileRef = E44A95B016E21C5100356ADA /* BOXContentSDKConstants.m */; };
		E44A95D116E221B400356ADA /* BOXContentSDKConstants.h in Headers */ = {isa = PBXBuildFile; fileRef = E4CF273516DC4A5100F5979E /* BOXContentSDKConstants.h */; settings = {ATTRIBUTES = (Public, ); }; };
		E44A95D216E221B400356ADA /* BOXContentSDK.h in Headers */ = {isa = PBXBuildFile; fileRef = E470434316D41DC500FED29A /* BOXContentSDK.h */; settings = {ATTRIBUTES = (Public, ); }; };
		E44A95D616E221B400356ADA /* BOXLog.h in Headers */ = {isa = PBXBuildFile; fileRef = E4C3289716D6F447002DC905 /* BOXLog.h */; settings = {ATTRIBUTES = (Public, ); }; };
		E470433F16D41DC500FED29A /* Foundation.framework in Frameworks */ = {isa = PBXBuildFile; fileRef = E470433E16D41DC500FED29A /* Foundation.framework */; };
		E4CA6F56173F13C10089680F /* BOXParallelAPIQueueManager.h in Headers */ = {isa = PBXBuildFile; fileRef = E4CA6F54173F13C10089680F /* BOXParallelAPIQueueManager.h */; settings = {ATTRIBUTES = (Public, ); }; };
		E4CA6F57173F13C10089680F /* BOXParallelAPIQueueManager.m in Sources */ = {isa = PBXBuildFile; fileRef = E4CA6F55173F13C10089680F /* BOXParallelAPIQueueManager.m */; };
		E4CA6F5E173F1C750089680F /* BOXParallelOAuth2Session.h in Headers */ = {isa = PBXBuildFile; fileRef = E4CA6F5C173F1C750089680F /* BOXParallelOAuth2Session.h */; settings = {ATTRIBUTES = (Public, ); }; };
		E4CA6F5F173F1C750089680F /* BOXParallelOAuth2Session.m in Sources */ = {isa = PBXBuildFile; fileRef = E4CA6F5D173F1C750089680F /* BOXParallelOAuth2Session.m */; };
		E4F4693617264EBE000CAD86 /* BOXContentSDKErrors.h in Headers */ = {isa = PBXBuildFile; fileRef = E4F4693517264439000CAD86 /* BOXContentSDKErrors.h */; settings = {ATTRIBUTES = (Public, ); }; };
		E4FAD9C0172CE2C50052AD11 /* NSString+BOXURLHelper.h in Headers */ = {isa = PBXBuildFile; fileRef = E4FAD97C172CE2C50052AD11 /* NSString+BOXURLHelper.h */; settings = {ATTRIBUTES = (Public, ); }; };
		E4FAD9C1172CE2C50052AD11 /* NSString+BOXURLHelper.m in Sources */ = {isa = PBXBuildFile; fileRef = E4FAD97D172CE2C50052AD11 /* NSString+BOXURLHelper.m */; };
		E4FAD9C2172CE2C50052AD11 /* NSURL+BOXURLHelper.h in Headers */ = {isa = PBXBuildFile; fileRef = E4FAD97E172CE2C50052AD11 /* NSURL+BOXURLHelper.h */; settings = {ATTRIBUTES = (Public, ); }; };
		E4FAD9C3172CE2C50052AD11 /* NSURL+BOXURLHelper.m in Sources */ = {isa = PBXBuildFile; fileRef = E4FAD97F172CE2C50052AD11 /* NSURL+BOXURLHelper.m */; };
		E4FAD9C4172CE2C50052AD11 /* BOXISO8601DateFormatter.h in Headers */ = {isa = PBXBuildFile; fileRef = E4FAD982172CE2C50052AD11 /* BOXISO8601DateFormatter.h */; settings = {ATTRIBUTES = (Public, ); }; };
		E4FAD9C5172CE2C50052AD11 /* BOXISO8601DateFormatter.m in Sources */ = {isa = PBXBuildFile; fileRef = E4FAD983172CE2C50052AD11 /* BOXISO8601DateFormatter.m */; settings = {COMPILER_FLAGS = "-fno-objc-arc"; }; };
		E4FAD9D4172CE2C50052AD11 /* BOXAuthorizationViewController.h in Headers */ = {isa = PBXBuildFile; fileRef = E4FAD996172CE2C50052AD11 /* BOXAuthorizationViewController.h */; settings = {ATTRIBUTES = (Public, ); }; };
		E4FAD9D5172CE2C50052AD11 /* BOXAuthorizationViewController.m in Sources */ = {isa = PBXBuildFile; fileRef = E4FAD997172CE2C50052AD11 /* BOXAuthorizationViewController.m */; };
		E4FAD9D6172CE2C50052AD11 /* BOXOAuth2Session.h in Headers */ = {isa = PBXBuildFile; fileRef = E4FAD998172CE2C50052AD11 /* BOXOAuth2Session.h */; settings = {ATTRIBUTES = (Public, ); }; };
		E4FAD9D7172CE2C50052AD11 /* BOXOAuth2Session.m in Sources */ = {isa = PBXBuildFile; fileRef = E4FAD999172CE2C50052AD11 /* BOXOAuth2Session.m */; };
		E4FAD9DA172CE2C50052AD11 /* BOXAPIAuthenticatedOperation.h in Headers */ = {isa = PBXBuildFile; fileRef = E4FAD99D172CE2C50052AD11 /* BOXAPIAuthenticatedOperation.h */; settings = {ATTRIBUTES = (Public, ); }; };
		E4FAD9DB172CE2C50052AD11 /* BOXAPIAuthenticatedOperation.m in Sources */ = {isa = PBXBuildFile; fileRef = E4FAD99E172CE2C50052AD11 /* BOXAPIAuthenticatedOperation.m */; };
		E4FAD9DC172CE2C50052AD11 /* BOXAPIDataOperation.h in Headers */ = {isa = PBXBuildFile; fileRef = E4FAD99F172CE2C50052AD11 /* BOXAPIDataOperation.h */; settings = {ATTRIBUTES = (Public, ); }; };
		E4FAD9DD172CE2C50052AD11 /* BOXAPIDataOperation.m in Sources */ = {isa = PBXBuildFile; fileRef = E4FAD9A0172CE2C50052AD11 /* BOXAPIDataOperation.m */; };
		E4FAD9DE172CE2C50052AD11 /* BOXAPIJSONOperation.h in Headers */ = {isa = PBXBuildFile; fileRef = E4FAD9A1172CE2C50052AD11 /* BOXAPIJSONOperation.h */; settings = {ATTRIBUTES = (Public, ); }; };
		E4FAD9DF172CE2C50052AD11 /* BOXAPIJSONOperation.m in Sources */ = {isa = PBXBuildFile; fileRef = E4FAD9A2172CE2C50052AD11 /* BOXAPIJSONOperation.m */; };
		E4FAD9E0172CE2C50052AD11 /* BOXAPIMultipartToJSONOperation.h in Headers */ = {isa = PBXBuildFile; fileRef = E4FAD9A3172CE2C50052AD11 /* BOXAPIMultipartToJSONOperation.h */; settings = {ATTRIBUTES = (Public, ); }; };
		E4FAD9E1172CE2C50052AD11 /* BOXAPIMultipartToJSONOperation.m in Sources */ = {isa = PBXBuildFile; fileRef = E4FAD9A4172CE2C50052AD11 /* BOXAPIMultipartToJSONOperation.m */; };
		E4FAD9E2172CE2C50052AD11 /* BOXAPIOAuth2ToJSONOperation.h in Headers */ = {isa = PBXBuildFile; fileRef = E4FAD9A5172CE2C50052AD11 /* BOXAPIOAuth2ToJSONOperation.h */; settings = {ATTRIBUTES = (Public, ); }; };
		E4FAD9E3172CE2C50052AD11 /* BOXAPIOAuth2ToJSONOperation.m in Sources */ = {isa = PBXBuildFile; fileRef = E4FAD9A6172CE2C50052AD11 /* BOXAPIOAuth2ToJSONOperation.m */; };
		E4FAD9E4172CE2C50052AD11 /* BOXAPIOperation.h in Headers */ = {isa = PBXBuildFile; fileRef = E4FAD9A7172CE2C50052AD11 /* BOXAPIOperation.h */; settings = {ATTRIBUTES = (Public, ); }; };
		E4FAD9E5172CE2C50052AD11 /* BOXAPIOperation.m in Sources */ = {isa = PBXBuildFile; fileRef = E4FAD9A8172CE2C50052AD11 /* BOXAPIOperation.m */; };
		E4FAD9E6172CE2C50052AD11 /* BOXAPIQueueManager.h in Headers */ = {isa = PBXBuildFile; fileRef = E4FAD9AA172CE2C50052AD11 /* BOXAPIQueueManager.h */; settings = {ATTRIBUTES = (Public, ); }; };
		E4FAD9E7172CE2C50052AD11 /* BOXAPIQueueManager.m in Sources */ = {isa = PBXBuildFile; fileRef = E4FAD9AB172CE2C50052AD11 /* BOXAPIQueueManager.m */; };
		E4FAD9E8172CE2C50052AD11 /* BOXSerialAPIQueueManager.h in Headers */ = {isa = PBXBuildFile; fileRef = E4FAD9AC172CE2C50052AD11 /* BOXSerialAPIQueueManager.h */; settings = {ATTRIBUTES = (Public, ); }; };
		E4FAD9E9172CE2C50052AD11 /* BOXSerialAPIQueueManager.m in Sources */ = {isa = PBXBuildFile; fileRef = E4FAD9AD172CE2C50052AD11 /* BOXSerialAPIQueueManager.m */; };
		E4FADA2B172CE35F0052AD11 /* UIKit.framework in Frameworks */ = {isa = PBXBuildFile; fileRef = E4FADA2A172CE35F0052AD11 /* UIKit.framework */; };
/* End PBXBuildFile section */

/* Begin PBXContainerItemProxy section */
		15605D8C1A20132200C5EE5A /* PBXContainerItemProxy */ = {
			isa = PBXContainerItemProxy;
			containerPortal = E470433316D41DC500FED29A /* Project object */;
			proxyType = 1;
			remoteGlobalIDString = E470433A16D41DC500FED29A;
			remoteInfo = BoxSDK;
		};
/* End PBXContainerItemProxy section */

/* Begin PBXCopyFilesBuildPhase section */
		E470433916D41DC500FED29A /* CopyFiles */ = {
			isa = PBXCopyFilesBuildPhase;
			buildActionMask = 2147483647;
			dstPath = include;
			dstSubfolderSpec = 16;
			files = (
			);
			runOnlyForDeploymentPostprocessing = 0;
		};
/* End PBXCopyFilesBuildPhase section */

/* Begin PBXFileReference section */
		0E08238F1A76CE2700222778 /* BOXContentSDKErrors.m */ = {isa = PBXFileReference; fileEncoding = 4; lastKnownFileType = sourcecode.c.objc; path = BOXContentSDKErrors.m; sourceTree = "<group>"; };
		0E16F0E91A411ED400BDDA21 /* BOXCollaborationUpdateRequest.h */ = {isa = PBXFileReference; fileEncoding = 4; lastKnownFileType = sourcecode.c.h; path = BOXCollaborationUpdateRequest.h; sourceTree = "<group>"; };
		0E16F0EA1A411ED400BDDA21 /* BOXCollaborationUpdateRequest.m */ = {isa = PBXFileReference; fileEncoding = 4; lastKnownFileType = sourcecode.c.objc; path = BOXCollaborationUpdateRequest.m; sourceTree = "<group>"; };
		0E16F0FF1A42390700BDDA21 /* BOXFolderCollaborationsRequest.h */ = {isa = PBXFileReference; fileEncoding = 4; lastKnownFileType = sourcecode.c.h; path = BOXFolderCollaborationsRequest.h; sourceTree = "<group>"; };
		0E16F1001A42390700BDDA21 /* BOXFolderCollaborationsRequest.m */ = {isa = PBXFileReference; fileEncoding = 4; lastKnownFileType = sourcecode.c.objc; path = BOXFolderCollaborationsRequest.m; sourceTree = "<group>"; };
		0E16F10C1A4262DD00BDDA21 /* BOXCollaborationRequestTests.m */ = {isa = PBXFileReference; fileEncoding = 4; lastKnownFileType = sourcecode.c.objc; path = BOXCollaborationRequestTests.m; sourceTree = "<group>"; };
		0E16F1101A426AB200BDDA21 /* BOXGroup.h */ = {isa = PBXFileReference; fileEncoding = 4; lastKnownFileType = sourcecode.c.h; path = BOXGroup.h; sourceTree = "<group>"; };
		0E16F1111A426AB200BDDA21 /* BOXGroup.m */ = {isa = PBXFileReference; fileEncoding = 4; lastKnownFileType = sourcecode.c.objc; path = BOXGroup.m; sourceTree = "<group>"; };
		0E16F1151A426F8800BDDA21 /* BOXCollaborationCreateRequestTests.m */ = {isa = PBXFileReference; fileEncoding = 4; lastKnownFileType = sourcecode.c.objc; path = BOXCollaborationCreateRequestTests.m; sourceTree = "<group>"; };
		0E16F1181A43600600BDDA21 /* BOXCollaborationRemoveRequestTests.m */ = {isa = PBXFileReference; fileEncoding = 4; lastKnownFileType = sourcecode.c.objc; path = BOXCollaborationRemoveRequestTests.m; sourceTree = "<group>"; };
		0E16F11B1A43630400BDDA21 /* BOXCollaborationUpdateRequestTests.m */ = {isa = PBXFileReference; fileEncoding = 4; lastKnownFileType = sourcecode.c.objc; path = BOXCollaborationUpdateRequestTests.m; sourceTree = "<group>"; };
		0E16F11D1A43774C00BDDA21 /* BOXCollaborationPendingRequest.h */ = {isa = PBXFileReference; fileEncoding = 4; lastKnownFileType = sourcecode.c.h; path = BOXCollaborationPendingRequest.h; sourceTree = "<group>"; };
		0E16F11E1A43774C00BDDA21 /* BOXCollaborationPendingRequest.m */ = {isa = PBXFileReference; fileEncoding = 4; lastKnownFileType = sourcecode.c.objc; path = BOXCollaborationPendingRequest.m; sourceTree = "<group>"; };
		0E16F1221A437EE800BDDA21 /* BOXCollaborationPendingRequestTests.m */ = {isa = PBXFileReference; fileEncoding = 4; lastKnownFileType = sourcecode.c.objc; path = BOXCollaborationPendingRequestTests.m; sourceTree = "<group>"; };
		0E16F1261A437FA900BDDA21 /* collaborations_pending.json */ = {isa = PBXFileReference; fileEncoding = 4; lastKnownFileType = text.json; path = collaborations_pending.json; sourceTree = "<group>"; };
		0E16F1351A439CC000BDDA21 /* BOXSearchRequest.h */ = {isa = PBXFileReference; fileEncoding = 4; lastKnownFileType = sourcecode.c.h; path = BOXSearchRequest.h; sourceTree = "<group>"; };
		0E16F1361A439CC000BDDA21 /* BOXSearchRequest.m */ = {isa = PBXFileReference; fileEncoding = 4; lastKnownFileType = sourcecode.c.objc; path = BOXSearchRequest.m; sourceTree = "<group>"; };
		0E16F1471A44E6D300BDDA21 /* BOXSearchRequestTests.m */ = {isa = PBXFileReference; fileEncoding = 4; lastKnownFileType = sourcecode.c.objc; path = BOXSearchRequestTests.m; sourceTree = "<group>"; };
		0E16F1491A44F3B500BDDA21 /* item_search_results.json */ = {isa = PBXFileReference; fileEncoding = 4; lastKnownFileType = text.json; path = item_search_results.json; sourceTree = "<group>"; };
		0E16F1521A4A042E00BDDA21 /* BOXTrashedItemArrayRequest.h */ = {isa = PBXFileReference; fileEncoding = 4; lastKnownFileType = sourcecode.c.h; path = BOXTrashedItemArrayRequest.h; sourceTree = "<group>"; };
		0E16F1531A4A042E00BDDA21 /* BOXTrashedItemArrayRequest.m */ = {isa = PBXFileReference; fileEncoding = 4; lastKnownFileType = sourcecode.c.objc; path = BOXTrashedItemArrayRequest.m; sourceTree = "<group>"; };
		0E16F1591A4A072000BDDA21 /* BOXTrashedItemArrayRequestTests.m */ = {isa = PBXFileReference; fileEncoding = 4; lastKnownFileType = sourcecode.c.objc; path = BOXTrashedItemArrayRequestTests.m; sourceTree = "<group>"; };
		0E16F15B1A4A0CA500BDDA21 /* trashed_items.json */ = {isa = PBXFileReference; fileEncoding = 4; lastKnownFileType = text.json; path = trashed_items.json; sourceTree = "<group>"; };
		0E16F15E1A4A54A100BDDA21 /* BOXTrashedFileRestoreRequestTests.m */ = {isa = PBXFileReference; fileEncoding = 4; lastKnownFileType = sourcecode.c.objc; path = BOXTrashedFileRestoreRequestTests.m; sourceTree = "<group>"; };
		0E16F1611A4A56E100BDDA21 /* BOXTrashedFolderRestoreRequestTests.m */ = {isa = PBXFileReference; fileEncoding = 4; lastKnownFileType = sourcecode.c.objc; path = BOXTrashedFolderRestoreRequestTests.m; sourceTree = "<group>"; };
		0E24BF331A7B0C3700BD6C97 /* BOXItemShareRequest.h */ = {isa = PBXFileReference; fileEncoding = 4; lastKnownFileType = sourcecode.c.h; path = BOXItemShareRequest.h; sourceTree = "<group>"; };
		0E24BF341A7B0C3700BD6C97 /* BOXItemShareRequest.m */ = {isa = PBXFileReference; fileEncoding = 4; lastKnownFileType = sourcecode.c.objc; path = BOXItemShareRequest.m; sourceTree = "<group>"; };
		0E5E14551A40CE8C00B205F6 /* BOXCollaboration.h */ = {isa = PBXFileReference; fileEncoding = 4; lastKnownFileType = sourcecode.c.h; path = BOXCollaboration.h; sourceTree = "<group>"; };
		0E5E14561A40CE8C00B205F6 /* BOXCollaboration.m */ = {isa = PBXFileReference; fileEncoding = 4; lastKnownFileType = sourcecode.c.objc; path = BOXCollaboration.m; sourceTree = "<group>"; };
		0E5E145E1A40DF7900B205F6 /* collaboration.json */ = {isa = PBXFileReference; fileEncoding = 4; lastKnownFileType = text.json; path = collaboration.json; sourceTree = "<group>"; };
		0E5E14611A40E08B00B205F6 /* BOXCollaborationTests.m */ = {isa = PBXFileReference; fileEncoding = 4; lastKnownFileType = sourcecode.c.objc; path = BOXCollaborationTests.m; sourceTree = "<group>"; };
		0E5E14631A40F82800B205F6 /* BOXCollaborationRequest.h */ = {isa = PBXFileReference; fileEncoding = 4; lastKnownFileType = sourcecode.c.h; path = BOXCollaborationRequest.h; sourceTree = "<group>"; };
		0E5E14641A40F82800B205F6 /* BOXCollaborationRequest.m */ = {isa = PBXFileReference; fileEncoding = 4; lastKnownFileType = sourcecode.c.objc; path = BOXCollaborationRequest.m; sourceTree = "<group>"; };
		0E5E14671A41032200B205F6 /* BOXCollaborationCreateRequest.h */ = {isa = PBXFileReference; fileEncoding = 4; lastKnownFileType = sourcecode.c.h; path = BOXCollaborationCreateRequest.h; sourceTree = "<group>"; };
		0E5E14681A41032200B205F6 /* BOXCollaborationCreateRequest.m */ = {isa = PBXFileReference; fileEncoding = 4; lastKnownFileType = sourcecode.c.objc; path = BOXCollaborationCreateRequest.m; sourceTree = "<group>"; };
		0E5E146B1A41105000B205F6 /* BOXCollaborationRemoveRequest.h */ = {isa = PBXFileReference; fileEncoding = 4; lastKnownFileType = sourcecode.c.h; path = BOXCollaborationRemoveRequest.h; sourceTree = "<group>"; };
		0E5E146C1A41105000B205F6 /* BOXCollaborationRemoveRequest.m */ = {isa = PBXFileReference; fileEncoding = 4; lastKnownFileType = sourcecode.c.objc; path = BOXCollaborationRemoveRequest.m; sourceTree = "<group>"; };
		0E5E146F1A4116EA00B205F6 /* BOXContentClient+Collaboration.h */ = {isa = PBXFileReference; fileEncoding = 4; lastKnownFileType = sourcecode.c.h; path = "BOXContentClient+Collaboration.h"; sourceTree = "<group>"; };
		0E5E14701A4116EA00B205F6 /* BOXContentClient+Collaboration.m */ = {isa = PBXFileReference; fileEncoding = 4; lastKnownFileType = sourcecode.c.objc; path = "BOXContentClient+Collaboration.m"; sourceTree = "<group>"; };
		0E60AB461A68AB4600955CD5 /* invalid_grant.json */ = {isa = PBXFileReference; fileEncoding = 4; lastKnownFileType = text.json; path = invalid_grant.json; sourceTree = "<group>"; };
		0E60AB4C1A69C63500955CD5 /* invalid_token.json */ = {isa = PBXFileReference; fileEncoding = 4; lastKnownFileType = text.json; path = invalid_token.json; sourceTree = "<group>"; };
		0EA4D24E1A5B67A900196891 /* AssetsLibrary.framework */ = {isa = PBXFileReference; lastKnownFileType = wrapper.framework; name = AssetsLibrary.framework; path = System/Library/Frameworks/AssetsLibrary.framework; sourceTree = SDKROOT; };
		0ED881AA1A5F4793009FED90 /* BOXAPIJSONPatchOperation.h */ = {isa = PBXFileReference; fileEncoding = 4; lastKnownFileType = sourcecode.c.h; path = BOXAPIJSONPatchOperation.h; sourceTree = "<group>"; };
		0ED881AB1A5F4793009FED90 /* BOXAPIJSONPatchOperation.m */ = {isa = PBXFileReference; fileEncoding = 4; lastKnownFileType = sourcecode.c.objc; path = BOXAPIJSONPatchOperation.m; sourceTree = "<group>"; };
		0ED881B11A5F58EA009FED90 /* metadata.json */ = {isa = PBXFileReference; fileEncoding = 4; lastKnownFileType = text.json; path = metadata.json; sourceTree = "<group>"; };
		1102724C1D5DA62F00FDC3E9 /* BOXStreamOperation.m */ = {isa = PBXFileReference; fileEncoding = 4; lastKnownFileType = sourcecode.c.objc; path = BOXStreamOperation.m; sourceTree = "<group>"; };
		1102724D1D5DA62F00FDC3E9 /* BOXStreamOperation.h */ = {isa = PBXFileReference; fileEncoding = 4; lastKnownFileType = sourcecode.c.h; path = BOXStreamOperation.h; sourceTree = "<group>"; };
		116D14381D6FDA3D006ECC59 /* BOXAPIHeadOperation.h */ = {isa = PBXFileReference; fileEncoding = 4; lastKnownFileType = sourcecode.c.h; path = BOXAPIHeadOperation.h; sourceTree = "<group>"; };
		116D14391D6FDA3D006ECC59 /* BOXAPIHeadOperation.m */ = {isa = PBXFileReference; fileEncoding = 4; lastKnownFileType = sourcecode.c.objc; path = BOXAPIHeadOperation.m; sourceTree = "<group>"; };
		119F0FBD1D39C61E0079FFD9 /* BOXRepresentation.h */ = {isa = PBXFileReference; fileEncoding = 4; lastKnownFileType = sourcecode.c.h; path = BOXRepresentation.h; sourceTree = "<group>"; };
		119F0FBE1D39C61E0079FFD9 /* BOXRepresentation.m */ = {isa = PBXFileReference; fileEncoding = 4; lastKnownFileType = sourcecode.c.objc; path = BOXRepresentation.m; sourceTree = "<group>"; };
		11E465451D86006900E267B1 /* representations.json */ = {isa = PBXFileReference; fileEncoding = 4; lastKnownFileType = text.json; path = representations.json; sourceTree = "<group>"; };
		150413F01A45032A00EE99F3 /* BOXFileDownloadRequestTests.m */ = {isa = PBXFileReference; fileEncoding = 4; lastKnownFileType = sourcecode.c.objc; path = BOXFileDownloadRequestTests.m; sourceTree = "<group>"; };
		150414281A4A43A100EE99F3 /* BOXFileThumbnailRequestTests.m */ = {isa = PBXFileReference; fileEncoding = 4; lastKnownFileType = sourcecode.c.objc; path = BOXFileThumbnailRequestTests.m; sourceTree = "<group>"; };
		150C27721A699AA400099850 /* BOXContentClient+FileVersion.h */ = {isa = PBXFileReference; fileEncoding = 4; lastKnownFileType = sourcecode.c.h; path = "BOXContentClient+FileVersion.h"; sourceTree = "<group>"; };
		150C27731A699AA400099850 /* BOXContentClient+FileVersion.m */ = {isa = PBXFileReference; fileEncoding = 4; lastKnownFileType = sourcecode.c.objc; path = "BOXContentClient+FileVersion.m"; sourceTree = "<group>"; };
		150C277D1A699D0000099850 /* BOXContentClient+Search.h */ = {isa = PBXFileReference; fileEncoding = 4; lastKnownFileType = sourcecode.c.h; path = "BOXContentClient+Search.h"; sourceTree = "<group>"; };
		150C277E1A699D0000099850 /* BOXContentClient+Search.m */ = {isa = PBXFileReference; fileEncoding = 4; lastKnownFileType = sourcecode.c.objc; path = "BOXContentClient+Search.m"; sourceTree = "<group>"; };
		150C27961A69C2DE00099850 /* BOXContentClient+SharedLink.h */ = {isa = PBXFileReference; fileEncoding = 4; lastKnownFileType = sourcecode.c.h; path = "BOXContentClient+SharedLink.h"; sourceTree = "<group>"; };
		150C27971A69C2DE00099850 /* BOXContentClient+SharedLink.m */ = {isa = PBXFileReference; fileEncoding = 4; lastKnownFileType = sourcecode.c.objc; path = "BOXContentClient+SharedLink.m"; sourceTree = "<group>"; };
		150C279E1A69DBFC00099850 /* BOXContentClient+File.h */ = {isa = PBXFileReference; fileEncoding = 4; lastKnownFileType = sourcecode.c.h; path = "BOXContentClient+File.h"; sourceTree = "<group>"; };
		150C279F1A69DBFC00099850 /* BOXContentClient+File.m */ = {isa = PBXFileReference; fileEncoding = 4; lastKnownFileType = sourcecode.c.objc; path = "BOXContentClient+File.m"; sourceTree = "<group>"; };
		150C27A21A69DC0E00099850 /* BOXContentClient+Folder.h */ = {isa = PBXFileReference; fileEncoding = 4; lastKnownFileType = sourcecode.c.h; path = "BOXContentClient+Folder.h"; sourceTree = "<group>"; };
		150C27A31A69DC0E00099850 /* BOXContentClient+Folder.m */ = {isa = PBXFileReference; fileEncoding = 4; lastKnownFileType = sourcecode.c.objc; path = "BOXContentClient+Folder.m"; sourceTree = "<group>"; };
		150C27A61A69DC2300099850 /* BOXContentClient+Bookmark.h */ = {isa = PBXFileReference; fileEncoding = 4; lastKnownFileType = sourcecode.c.h; path = "BOXContentClient+Bookmark.h"; sourceTree = "<group>"; };
		150C27A71A69DC2300099850 /* BOXContentClient+Bookmark.m */ = {isa = PBXFileReference; fileEncoding = 4; lastKnownFileType = sourcecode.c.objc; path = "BOXContentClient+Bookmark.m"; sourceTree = "<group>"; };
		150D11331A5DD4B8009B269D /* BOXOauth2SessionTests.m */ = {isa = PBXFileReference; fileEncoding = 4; lastKnownFileType = sourcecode.c.objc; path = BOXOauth2SessionTests.m; sourceTree = "<group>"; };
		1522C8E31A3FAA100075DC7D /* BOXFolderCopyRequestTests.m */ = {isa = PBXFileReference; fileEncoding = 4; lastKnownFileType = sourcecode.c.objc; path = BOXFolderCopyRequestTests.m; sourceTree = "<group>"; };
		1522C8E71A3FAFBC0075DC7D /* BOXBookmarkCopyRequest.h */ = {isa = PBXFileReference; fileEncoding = 4; lastKnownFileType = sourcecode.c.h; path = BOXBookmarkCopyRequest.h; sourceTree = "<group>"; };
		1522C8E81A3FAFBC0075DC7D /* BOXBookmarkCopyRequest.m */ = {isa = PBXFileReference; fileEncoding = 4; lastKnownFileType = sourcecode.c.objc; path = BOXBookmarkCopyRequest.m; sourceTree = "<group>"; };
		1522C8EC1A3FB0980075DC7D /* BOXBookmarkCopyRequestTests.m */ = {isa = PBXFileReference; fileEncoding = 4; lastKnownFileType = sourcecode.c.objc; path = BOXBookmarkCopyRequestTests.m; sourceTree = "<group>"; };
		1522C8F31A3FBCE70075DC7D /* BOXFolderDeleteRequestTests.m */ = {isa = PBXFileReference; fileEncoding = 4; lastKnownFileType = sourcecode.c.objc; path = BOXFolderDeleteRequestTests.m; sourceTree = "<group>"; };
		1522C8F81A3FC1CC0075DC7D /* BOXFileDeleteRequestTests.m */ = {isa = PBXFileReference; fileEncoding = 4; lastKnownFileType = sourcecode.c.objc; path = BOXFileDeleteRequestTests.m; sourceTree = "<group>"; };
		1522C8FE1A3FCC950075DC7D /* BOXBookmarkDeleteRequest.h */ = {isa = PBXFileReference; fileEncoding = 4; lastKnownFileType = sourcecode.c.h; path = BOXBookmarkDeleteRequest.h; sourceTree = "<group>"; };
		1522C8FF1A3FCC950075DC7D /* BOXBookmarkDeleteRequest.m */ = {isa = PBXFileReference; fileEncoding = 4; lastKnownFileType = sourcecode.c.objc; path = BOXBookmarkDeleteRequest.m; sourceTree = "<group>"; };
		1522C9051A3FCD3B0075DC7D /* BOXBookmarkDeleteRequestTests.m */ = {isa = PBXFileReference; fileEncoding = 4; lastKnownFileType = sourcecode.c.objc; path = BOXBookmarkDeleteRequestTests.m; sourceTree = "<group>"; };
		15280E271A37E70B008D4F5D /* BOXModel.h */ = {isa = PBXFileReference; fileEncoding = 4; lastKnownFileType = sourcecode.c.h; path = BOXModel.h; sourceTree = "<group>"; };
		15280E281A37E70B008D4F5D /* BOXModel.m */ = {isa = PBXFileReference; fileEncoding = 4; lastKnownFileType = sourcecode.c.objc; path = BOXModel.m; sourceTree = "<group>"; };
		15280E291A37E70B008D4F5D /* BOXBookmark.h */ = {isa = PBXFileReference; fileEncoding = 4; lastKnownFileType = sourcecode.c.h; path = BOXBookmark.h; sourceTree = "<group>"; };
		15280E2A1A37E70B008D4F5D /* BOXBookmark.m */ = {isa = PBXFileReference; fileEncoding = 4; lastKnownFileType = sourcecode.c.objc; path = BOXBookmark.m; sourceTree = "<group>"; };
		15280E2B1A37E70B008D4F5D /* BOXFile.h */ = {isa = PBXFileReference; fileEncoding = 4; lastKnownFileType = sourcecode.c.h; path = BOXFile.h; sourceTree = "<group>"; };
		15280E2C1A37E70B008D4F5D /* BOXFile.m */ = {isa = PBXFileReference; fileEncoding = 4; lastKnownFileType = sourcecode.c.objc; path = BOXFile.m; sourceTree = "<group>"; };
		15280E2D1A37E70B008D4F5D /* BOXFileLock.h */ = {isa = PBXFileReference; fileEncoding = 4; lastKnownFileType = sourcecode.c.h; path = BOXFileLock.h; sourceTree = "<group>"; };
		15280E2E1A37E70B008D4F5D /* BOXFileLock.m */ = {isa = PBXFileReference; fileEncoding = 4; lastKnownFileType = sourcecode.c.objc; path = BOXFileLock.m; sourceTree = "<group>"; };
		15280E2F1A37E70B008D4F5D /* BOXFolder.h */ = {isa = PBXFileReference; fileEncoding = 4; lastKnownFileType = sourcecode.c.h; path = BOXFolder.h; sourceTree = "<group>"; };
		15280E301A37E70B008D4F5D /* BOXFolder.m */ = {isa = PBXFileReference; fileEncoding = 4; lastKnownFileType = sourcecode.c.objc; path = BOXFolder.m; sourceTree = "<group>"; };
		15280E311A37E70B008D4F5D /* BOXItem.h */ = {isa = PBXFileReference; fileEncoding = 4; lastKnownFileType = sourcecode.c.h; path = BOXItem.h; sourceTree = "<group>"; };
		15280E321A37E70B008D4F5D /* BOXItem.m */ = {isa = PBXFileReference; fileEncoding = 4; lastKnownFileType = sourcecode.c.objc; path = BOXItem.m; sourceTree = "<group>"; };
		15280E331A37E70B008D4F5D /* BOXUser_Private.h */ = {isa = PBXFileReference; fileEncoding = 4; lastKnownFileType = sourcecode.c.h; path = BOXUser_Private.h; sourceTree = "<group>"; };
		15280E341A37E70B008D4F5D /* BOXUser.h */ = {isa = PBXFileReference; fileEncoding = 4; lastKnownFileType = sourcecode.c.h; path = BOXUser.h; sourceTree = "<group>"; };
		15280E351A37E70B008D4F5D /* BOXUser.m */ = {isa = PBXFileReference; fileEncoding = 4; lastKnownFileType = sourcecode.c.objc; path = BOXUser.m; sourceTree = "<group>"; };
		15280E361A37E70B008D4F5D /* BOXSharedLink.h */ = {isa = PBXFileReference; fileEncoding = 4; lastKnownFileType = sourcecode.c.h; path = BOXSharedLink.h; sourceTree = "<group>"; };
		15280E371A37E70B008D4F5D /* BOXSharedLink.m */ = {isa = PBXFileReference; fileEncoding = 4; lastKnownFileType = sourcecode.c.objc; path = BOXSharedLink.m; sourceTree = "<group>"; };
		15280E6A1A37E731008D4F5D /* BOXEnterprise.h */ = {isa = PBXFileReference; fileEncoding = 4; lastKnownFileType = sourcecode.c.h; path = BOXEnterprise.h; sourceTree = "<group>"; };
		15280E6B1A37E731008D4F5D /* BOXEnterprise.m */ = {isa = PBXFileReference; fileEncoding = 4; lastKnownFileType = sourcecode.c.objc; path = BOXEnterprise.m; sourceTree = "<group>"; };
		15280E8F1A392198008D4F5D /* BOXFolderCreateRequestTests.m */ = {isa = PBXFileReference; fileEncoding = 4; lastKnownFileType = sourcecode.c.objc; path = BOXFolderCreateRequestTests.m; sourceTree = "<group>"; };
		15280E9A1A39442E008D4F5D /* BOXFolderUpdateRequestTests.m */ = {isa = PBXFileReference; fileEncoding = 4; lastKnownFileType = sourcecode.c.objc; path = BOXFolderUpdateRequestTests.m; sourceTree = "<group>"; };
		153FE6B51B15060A008A1E49 /* user_all_fields_null_enterprise.json */ = {isa = PBXFileReference; fileEncoding = 4; lastKnownFileType = text.json; path = user_all_fields_null_enterprise.json; sourceTree = "<group>"; };
		155170B81A54872D004C00AF /* BOXFileVersion.h */ = {isa = PBXFileReference; fileEncoding = 4; lastKnownFileType = sourcecode.c.h; path = BOXFileVersion.h; sourceTree = "<group>"; };
		155170B91A54872D004C00AF /* BOXFileVersion.m */ = {isa = PBXFileReference; fileEncoding = 4; lastKnownFileType = sourcecode.c.objc; path = BOXFileVersion.m; sourceTree = "<group>"; };
		155170BE1A548D43004C00AF /* file_version.json */ = {isa = PBXFileReference; fileEncoding = 4; lastKnownFileType = text.json; path = file_version.json; sourceTree = "<group>"; };
		155170C11A548DA3004C00AF /* BOXFileVersionTests.m */ = {isa = PBXFileReference; fileEncoding = 4; lastKnownFileType = sourcecode.c.objc; path = BOXFileVersionTests.m; sourceTree = "<group>"; };
		155170C31A5491CC004C00AF /* file_versions.json */ = {isa = PBXFileReference; fileEncoding = 4; lastKnownFileType = text.json; path = file_versions.json; sourceTree = "<group>"; };
		155170C61A54927B004C00AF /* BOXFileVersionsRequestTests.m */ = {isa = PBXFileReference; fileEncoding = 4; lastKnownFileType = sourcecode.c.objc; path = BOXFileVersionsRequestTests.m; sourceTree = "<group>"; };
		155EFD591A252EF900F34254 /* file_all_fields.json */ = {isa = PBXFileReference; fileEncoding = 4; lastKnownFileType = text.json; path = file_all_fields.json; sourceTree = "<group>"; };
		15605D851A20132200C5EE5A /* BoxContentSDKTests.xctest */ = {isa = PBXFileReference; explicitFileType = wrapper.cfbundle; includeInIndex = 0; path = BoxContentSDKTests.xctest; sourceTree = BUILT_PRODUCTS_DIR; };
		15605D881A20132200C5EE5A /* Info.plist */ = {isa = PBXFileReference; lastKnownFileType = text.plist.xml; path = Info.plist; sourceTree = "<group>"; };
		15605D951A2013B800C5EE5A /* libOCMock.a */ = {isa = PBXFileReference; lastKnownFileType = archive.ar; path = libOCMock.a; sourceTree = "<group>"; };
		15605D971A2013B800C5EE5A /* NSNotificationCenter+OCMAdditions.h */ = {isa = PBXFileReference; fileEncoding = 4; lastKnownFileType = sourcecode.c.h; path = "NSNotificationCenter+OCMAdditions.h"; sourceTree = "<group>"; };
		15605D981A2013B800C5EE5A /* OCMArg.h */ = {isa = PBXFileReference; fileEncoding = 4; lastKnownFileType = sourcecode.c.h; path = OCMArg.h; sourceTree = "<group>"; };
		15605D991A2013B800C5EE5A /* OCMConstraint.h */ = {isa = PBXFileReference; fileEncoding = 4; lastKnownFileType = sourcecode.c.h; path = OCMConstraint.h; sourceTree = "<group>"; };
		15605D9A1A2013B800C5EE5A /* OCMLocation.h */ = {isa = PBXFileReference; fileEncoding = 4; lastKnownFileType = sourcecode.c.h; path = OCMLocation.h; sourceTree = "<group>"; };
		15605D9B1A2013B800C5EE5A /* OCMMacroState.h */ = {isa = PBXFileReference; fileEncoding = 4; lastKnownFileType = sourcecode.c.h; path = OCMMacroState.h; sourceTree = "<group>"; };
		15605D9C1A2013B800C5EE5A /* OCMock.h */ = {isa = PBXFileReference; fileEncoding = 4; lastKnownFileType = sourcecode.c.h; path = OCMock.h; sourceTree = "<group>"; };
		15605D9D1A2013B800C5EE5A /* OCMockObject.h */ = {isa = PBXFileReference; fileEncoding = 4; lastKnownFileType = sourcecode.c.h; path = OCMockObject.h; sourceTree = "<group>"; };
		15605D9E1A2013B800C5EE5A /* OCMRecorder.h */ = {isa = PBXFileReference; fileEncoding = 4; lastKnownFileType = sourcecode.c.h; path = OCMRecorder.h; sourceTree = "<group>"; };
		15605D9F1A2013B800C5EE5A /* OCMStubRecorder.h */ = {isa = PBXFileReference; fileEncoding = 4; lastKnownFileType = sourcecode.c.h; path = OCMStubRecorder.h; sourceTree = "<group>"; };
		156B01A01A535FEA00F01FF1 /* BOXCannedResponse.h */ = {isa = PBXFileReference; fileEncoding = 4; lastKnownFileType = sourcecode.c.h; path = BOXCannedResponse.h; sourceTree = "<group>"; };
		156B01A11A535FEA00F01FF1 /* BOXCannedResponse.m */ = {isa = PBXFileReference; fileEncoding = 4; lastKnownFileType = sourcecode.c.objc; path = BOXCannedResponse.m; sourceTree = "<group>"; };
		157512481A575429006628C6 /* BOXPreflightCheckRequestTests.m */ = {isa = PBXFileReference; fileEncoding = 4; lastKnownFileType = sourcecode.c.objc; path = BOXPreflightCheckRequestTests.m; sourceTree = "<group>"; };
		1575124C1A575ACE006628C6 /* preflight_check_success.json */ = {isa = PBXFileReference; fileEncoding = 4; lastKnownFileType = text.json; path = preflight_check_success.json; sourceTree = "<group>"; };
		1575124E1A575AF3006628C6 /* preflight_check_conflict.json */ = {isa = PBXFileReference; fileEncoding = 4; lastKnownFileType = text.json; path = preflight_check_conflict.json; sourceTree = "<group>"; };
		157512501A576CBD006628C6 /* BOXBookmarkCreateRequest.h */ = {isa = PBXFileReference; fileEncoding = 4; lastKnownFileType = sourcecode.c.h; path = BOXBookmarkCreateRequest.h; sourceTree = "<group>"; };
		157512511A576CBD006628C6 /* BOXBookmarkCreateRequest.m */ = {isa = PBXFileReference; fileEncoding = 4; lastKnownFileType = sourcecode.c.objc; path = BOXBookmarkCreateRequest.m; sourceTree = "<group>"; };
		157512551A577017006628C6 /* BOXBookmarkCreateRequestTests.m */ = {isa = PBXFileReference; fileEncoding = 4; lastKnownFileType = sourcecode.c.objc; path = BOXBookmarkCreateRequestTests.m; sourceTree = "<group>"; };
		1578AC1B1A420F03006BD06D /* BOXBookmarkUpdateRequestTests.m */ = {isa = PBXFileReference; fileEncoding = 4; lastKnownFileType = sourcecode.c.objc; path = BOXBookmarkUpdateRequestTests.m; sourceTree = "<group>"; };
		1578AC2C1A422D63006BD06D /* BOXFileUploadRequestTests.m */ = {isa = PBXFileReference; fileEncoding = 4; lastKnownFileType = sourcecode.c.objc; path = BOXFileUploadRequestTests.m; sourceTree = "<group>"; };
		158257A31A2576D100AB1FD4 /* BOXRequestTests.m */ = {isa = PBXFileReference; fileEncoding = 4; lastKnownFileType = sourcecode.c.objc; path = BOXRequestTests.m; sourceTree = "<group>"; };
		15958DEA1A1432AB00AEBCEE /* BOXContentClient.h */ = {isa = PBXFileReference; fileEncoding = 4; lastKnownFileType = sourcecode.c.h; path = BOXContentClient.h; sourceTree = "<group>"; };
		15958DEB1A1432AB00AEBCEE /* BOXContentClient.m */ = {isa = PBXFileReference; fileEncoding = 4; lastKnownFileType = sourcecode.c.objc; path = BOXContentClient.m; sourceTree = "<group>"; };
		15958DF31A14338900AEBCEE /* BOXFileCopyRequest.h */ = {isa = PBXFileReference; fileEncoding = 4; lastKnownFileType = sourcecode.c.h; path = BOXFileCopyRequest.h; sourceTree = "<group>"; };
		15958DF41A14338900AEBCEE /* BOXFileCopyRequest.m */ = {isa = PBXFileReference; fileEncoding = 4; lastKnownFileType = sourcecode.c.objc; path = BOXFileCopyRequest.m; sourceTree = "<group>"; };
		15958DF51A14338900AEBCEE /* BOXFileRequest.h */ = {isa = PBXFileReference; fileEncoding = 4; lastKnownFileType = sourcecode.c.h; path = BOXFileRequest.h; sourceTree = "<group>"; };
		15958DF61A14338900AEBCEE /* BOXFileRequest.m */ = {isa = PBXFileReference; fileEncoding = 4; lastKnownFileType = sourcecode.c.objc; path = BOXFileRequest.m; sourceTree = "<group>"; };
		15958DF71A14338900AEBCEE /* BOXFileThumbnailRequest.h */ = {isa = PBXFileReference; fileEncoding = 4; lastKnownFileType = sourcecode.c.h; path = BOXFileThumbnailRequest.h; sourceTree = "<group>"; };
		15958DF81A14338900AEBCEE /* BOXFileThumbnailRequest.m */ = {isa = PBXFileReference; fileEncoding = 4; lastKnownFileType = sourcecode.c.objc; path = BOXFileThumbnailRequest.m; sourceTree = "<group>"; };
		15958DF91A14338900AEBCEE /* BOXFileUpdateRequest.h */ = {isa = PBXFileReference; fileEncoding = 4; lastKnownFileType = sourcecode.c.h; path = BOXFileUpdateRequest.h; sourceTree = "<group>"; };
		15958DFA1A14338900AEBCEE /* BOXFileUpdateRequest.m */ = {isa = PBXFileReference; fileEncoding = 4; lastKnownFileType = sourcecode.c.objc; path = BOXFileUpdateRequest.m; sourceTree = "<group>"; };
		15958DFB1A14338900AEBCEE /* BOXFileUploadRequest.h */ = {isa = PBXFileReference; fileEncoding = 4; lastKnownFileType = sourcecode.c.h; path = BOXFileUploadRequest.h; sourceTree = "<group>"; };
		15958DFC1A14338900AEBCEE /* BOXFileUploadRequest.m */ = {isa = PBXFileReference; fileEncoding = 4; lastKnownFileType = sourcecode.c.objc; path = BOXFileUploadRequest.m; sourceTree = "<group>"; };
		15958DFD1A14338A00AEBCEE /* BOXFileVersionsRequest.h */ = {isa = PBXFileReference; fileEncoding = 4; lastKnownFileType = sourcecode.c.h; path = BOXFileVersionsRequest.h; sourceTree = "<group>"; };
		15958DFE1A14338A00AEBCEE /* BOXFileVersionsRequest.m */ = {isa = PBXFileReference; fileEncoding = 4; lastKnownFileType = sourcecode.c.objc; path = BOXFileVersionsRequest.m; sourceTree = "<group>"; };
		15958DFF1A14338A00AEBCEE /* BOXFolderCopyRequest.h */ = {isa = PBXFileReference; fileEncoding = 4; lastKnownFileType = sourcecode.c.h; path = BOXFolderCopyRequest.h; sourceTree = "<group>"; };
		15958E001A14338A00AEBCEE /* BOXFolderCopyRequest.m */ = {isa = PBXFileReference; fileEncoding = 4; lastKnownFileType = sourcecode.c.objc; path = BOXFolderCopyRequest.m; sourceTree = "<group>"; };
		15958E011A14338A00AEBCEE /* BOXFolderRequest.h */ = {isa = PBXFileReference; fileEncoding = 4; lastKnownFileType = sourcecode.c.h; path = BOXFolderRequest.h; sourceTree = "<group>"; };
		15958E021A14338A00AEBCEE /* BOXFolderRequest.m */ = {isa = PBXFileReference; fileEncoding = 4; lastKnownFileType = sourcecode.c.objc; path = BOXFolderRequest.m; sourceTree = "<group>"; };
		15958E031A14338A00AEBCEE /* BOXFolderUpdateRequest.h */ = {isa = PBXFileReference; fileEncoding = 4; lastKnownFileType = sourcecode.c.h; path = BOXFolderUpdateRequest.h; sourceTree = "<group>"; };
		15958E041A14338A00AEBCEE /* BOXFolderUpdateRequest.m */ = {isa = PBXFileReference; fileEncoding = 4; lastKnownFileType = sourcecode.c.objc; path = BOXFolderUpdateRequest.m; sourceTree = "<group>"; };
		15958E071A14338A00AEBCEE /* BOXItemArrayRequest.h */ = {isa = PBXFileReference; fileEncoding = 4; lastKnownFileType = sourcecode.c.h; path = BOXItemArrayRequest.h; sourceTree = "<group>"; };
		15958E081A14338A00AEBCEE /* BOXItemArrayRequest.m */ = {isa = PBXFileReference; fileEncoding = 4; lastKnownFileType = sourcecode.c.objc; path = BOXItemArrayRequest.m; sourceTree = "<group>"; };
		15958E091A14338A00AEBCEE /* BOXSharedItemRequest.h */ = {isa = PBXFileReference; fileEncoding = 4; lastKnownFileType = sourcecode.c.h; path = BOXSharedItemRequest.h; sourceTree = "<group>"; };
		15958E0A1A14338A00AEBCEE /* BOXSharedItemRequest.m */ = {isa = PBXFileReference; fileEncoding = 4; lastKnownFileType = sourcecode.c.objc; path = BOXSharedItemRequest.m; sourceTree = "<group>"; };
		15958E0B1A14338A00AEBCEE /* BOXFolderPaginatedItemsRequest.h */ = {isa = PBXFileReference; fileEncoding = 4; lastKnownFileType = sourcecode.c.h; path = BOXFolderPaginatedItemsRequest.h; sourceTree = "<group>"; };
		15958E0C1A14338A00AEBCEE /* BOXFolderPaginatedItemsRequest.m */ = {isa = PBXFileReference; fileEncoding = 4; lastKnownFileType = sourcecode.c.objc; path = BOXFolderPaginatedItemsRequest.m; sourceTree = "<group>"; };
		15958E0D1A14338A00AEBCEE /* BOXPreflightCheckRequest.h */ = {isa = PBXFileReference; fileEncoding = 4; lastKnownFileType = sourcecode.c.h; path = BOXPreflightCheckRequest.h; sourceTree = "<group>"; };
		15958E0E1A14338A00AEBCEE /* BOXPreflightCheckRequest.m */ = {isa = PBXFileReference; fileEncoding = 4; lastKnownFileType = sourcecode.c.objc; path = BOXPreflightCheckRequest.m; sourceTree = "<group>"; };
		15958E0F1A14338A00AEBCEE /* BOXRequest.h */ = {isa = PBXFileReference; fileEncoding = 4; lastKnownFileType = sourcecode.c.h; path = BOXRequest.h; sourceTree = "<group>"; };
		15958E101A14338A00AEBCEE /* BOXRequest.m */ = {isa = PBXFileReference; fileEncoding = 4; lastKnownFileType = sourcecode.c.objc; path = BOXRequest.m; sourceTree = "<group>"; };
		15958E131A14338A00AEBCEE /* BOXFolderUnshareRequest.h */ = {isa = PBXFileReference; fileEncoding = 4; lastKnownFileType = sourcecode.c.h; path = BOXFolderUnshareRequest.h; sourceTree = "<group>"; };
		15958E141A14338A00AEBCEE /* BOXFolderUnshareRequest.m */ = {isa = PBXFileReference; fileEncoding = 4; lastKnownFileType = sourcecode.c.objc; path = BOXFolderUnshareRequest.m; sourceTree = "<group>"; };
		15958E171A14338A00AEBCEE /* BOXTrashedFileRestoreRequest.h */ = {isa = PBXFileReference; fileEncoding = 4; lastKnownFileType = sourcecode.c.h; path = BOXTrashedFileRestoreRequest.h; sourceTree = "<group>"; };
		15958E181A14338A00AEBCEE /* BOXTrashedFileRestoreRequest.m */ = {isa = PBXFileReference; fileEncoding = 4; lastKnownFileType = sourcecode.c.objc; path = BOXTrashedFileRestoreRequest.m; sourceTree = "<group>"; };
		15958E191A14338A00AEBCEE /* BOXTrashedFolderRestoreRequest.h */ = {isa = PBXFileReference; fileEncoding = 4; lastKnownFileType = sourcecode.c.h; path = BOXTrashedFolderRestoreRequest.h; sourceTree = "<group>"; };
		15958E1A1A14338A00AEBCEE /* BOXTrashedFolderRestoreRequest.m */ = {isa = PBXFileReference; fileEncoding = 4; lastKnownFileType = sourcecode.c.objc; path = BOXTrashedFolderRestoreRequest.m; sourceTree = "<group>"; };
		15958E571A1445A300AEBCEE /* BOXContentClient+Authentication.h */ = {isa = PBXFileReference; fileEncoding = 4; lastKnownFileType = sourcecode.c.h; path = "BOXContentClient+Authentication.h"; sourceTree = "<group>"; };
		15958E581A1445A300AEBCEE /* BOXContentClient+Authentication.m */ = {isa = PBXFileReference; fileEncoding = 4; lastKnownFileType = sourcecode.c.objc; path = "BOXContentClient+Authentication.m"; sourceTree = "<group>"; };
		159A943C1A2FD1840063B0FD /* BOXModelTestCase.h */ = {isa = PBXFileReference; fileEncoding = 4; lastKnownFileType = sourcecode.c.h; path = BOXModelTestCase.h; sourceTree = "<group>"; };
		159A943D1A2FD1840063B0FD /* BOXModelTestCase.m */ = {isa = PBXFileReference; fileEncoding = 4; lastKnownFileType = sourcecode.c.objc; path = BOXModelTestCase.m; sourceTree = "<group>"; };
		159A94401A2FD19B0063B0FD /* BOXUserTests.m */ = {isa = PBXFileReference; fileEncoding = 4; lastKnownFileType = sourcecode.c.objc; path = BOXUserTests.m; sourceTree = "<group>"; };
		159A94461A2FE05F0063B0FD /* user_mini_fields.json */ = {isa = PBXFileReference; fileEncoding = 4; lastKnownFileType = text.json; path = user_mini_fields.json; sourceTree = "<group>"; };
		159A94481A2FE13E0063B0FD /* user_all_fields.json */ = {isa = PBXFileReference; fileEncoding = 4; lastKnownFileType = text.json; path = user_all_fields.json; sourceTree = "<group>"; };
		159BFA351A43B7E800D10476 /* BOXFileUploadNewVersionRequest.h */ = {isa = PBXFileReference; fileEncoding = 4; lastKnownFileType = sourcecode.c.h; path = BOXFileUploadNewVersionRequest.h; sourceTree = "<group>"; };
		159BFA361A43B7E800D10476 /* BOXFileUploadNewVersionRequest.m */ = {isa = PBXFileReference; fileEncoding = 4; lastKnownFileType = sourcecode.c.objc; path = BOXFileUploadNewVersionRequest.m; sourceTree = "<group>"; };
		159BFA441A43BCD700D10476 /* BOXFileUploadNewVersionRequestTests.m */ = {isa = PBXFileReference; fileEncoding = 4; lastKnownFileType = sourcecode.c.objc; path = BOXFileUploadNewVersionRequestTests.m; sourceTree = "<group>"; };
		159D32BB1A645BA10012CACB /* BOXContentClientTestCase.h */ = {isa = PBXFileReference; fileEncoding = 4; lastKnownFileType = sourcecode.c.h; path = BOXContentClientTestCase.h; sourceTree = "<group>"; };
		159D32BC1A645BA10012CACB /* BOXContentClientTestCase.m */ = {isa = PBXFileReference; fileEncoding = 4; lastKnownFileType = sourcecode.c.objc; path = BOXContentClientTestCase.m; sourceTree = "<group>"; };
		159D32C31A645BB50012CACB /* BOXContentClientSessionTests.m */ = {isa = PBXFileReference; fileEncoding = 4; lastKnownFileType = sourcecode.c.objc; path = BOXContentClientSessionTests.m; sourceTree = "<group>"; };
		15A073CB1B0BD64500352D87 /* BOXModelTests.m */ = {isa = PBXFileReference; fileEncoding = 4; lastKnownFileType = sourcecode.c.objc; path = BOXModelTests.m; sourceTree = "<group>"; };
		15A073CD1B0BD6C900352D87 /* model.json */ = {isa = PBXFileReference; fileEncoding = 4; lastKnownFileType = text.json; path = model.json; sourceTree = "<group>"; };
		15C8C9C61A268AD00010593D /* BOXUserRequestTests.m */ = {isa = PBXFileReference; fileEncoding = 4; lastKnownFileType = sourcecode.c.objc; path = BOXUserRequestTests.m; sourceTree = "<group>"; };
		15C8C9D21A268CC30010593D /* user_default_fields.json */ = {isa = PBXFileReference; fileEncoding = 4; lastKnownFileType = text.json; path = user_default_fields.json; sourceTree = "<group>"; };
		15F5EE4B1A20158A00FBBE1D /* BOXRequestTestCase.h */ = {isa = PBXFileReference; fileEncoding = 4; lastKnownFileType = sourcecode.c.h; path = BOXRequestTestCase.h; sourceTree = "<group>"; };
		15F5EE4C1A20158A00FBBE1D /* BOXRequestTestCase.m */ = {isa = PBXFileReference; fileEncoding = 4; lastKnownFileType = sourcecode.c.objc; path = BOXRequestTestCase.m; sourceTree = "<group>"; };
		15F5EE521A20165800FBBE1D /* BOXContentSDKTestCase.h */ = {isa = PBXFileReference; fileEncoding = 4; lastKnownFileType = sourcecode.c.h; path = BOXContentSDKTestCase.h; sourceTree = "<group>"; };
		15F5EE531A20165800FBBE1D /* BOXContentSDKTestCase.m */ = {isa = PBXFileReference; fileEncoding = 4; lastKnownFileType = sourcecode.c.objc; path = BOXContentSDKTestCase.m; sourceTree = "<group>"; };
		15F5EE561A20173800FBBE1D /* BOXFileRequestTests.m */ = {isa = PBXFileReference; fileEncoding = 4; lastKnownFileType = sourcecode.c.objc; path = BOXFileRequestTests.m; sourceTree = "<group>"; };
		15F5EE781A23FFC400FBBE1D /* BOXCannedURLProtocol.h */ = {isa = PBXFileReference; fileEncoding = 4; lastKnownFileType = sourcecode.c.h; path = BOXCannedURLProtocol.h; sourceTree = "<group>"; };
		15F5EE791A23FFC400FBBE1D /* BOXCannedURLProtocol.m */ = {isa = PBXFileReference; fileEncoding = 4; lastKnownFileType = sourcecode.c.objc; path = BOXCannedURLProtocol.m; sourceTree = "<group>"; };
		15F5EE7B1A2402C300FBBE1D /* file_default_fields.json */ = {isa = PBXFileReference; fileEncoding = 4; lastKnownFileType = text.json; path = file_default_fields.json; sourceTree = "<group>"; };
		15F9C4BD1A3B9BAA006EC2EE /* shared_link.json */ = {isa = PBXFileReference; fileEncoding = 4; lastKnownFileType = text.json; path = shared_link.json; sourceTree = "<group>"; };
		15F9C4C01A3B9C2F006EC2EE /* BOXSharedLinkTests.m */ = {isa = PBXFileReference; fileEncoding = 4; lastKnownFileType = sourcecode.c.objc; path = BOXSharedLinkTests.m; sourceTree = "<group>"; };
		15F9C4CD1A3BACF3006EC2EE /* BOXFileUpdateRequestTests.m */ = {isa = PBXFileReference; fileEncoding = 4; lastKnownFileType = sourcecode.c.objc; path = BOXFileUpdateRequestTests.m; sourceTree = "<group>"; };
		15F9C4D11A3BB7D2006EC2EE /* BOXBookmarkUpdateRequest.h */ = {isa = PBXFileReference; fileEncoding = 4; lastKnownFileType = sourcecode.c.h; path = BOXBookmarkUpdateRequest.h; sourceTree = "<group>"; };
		15F9C4D21A3BB7D2006EC2EE /* BOXBookmarkUpdateRequest.m */ = {isa = PBXFileReference; fileEncoding = 4; lastKnownFileType = sourcecode.c.objc; path = BOXBookmarkUpdateRequest.m; sourceTree = "<group>"; };
		3DE35CAA1A5B57B500694F6D /* BOXFileVersionPromoteRequest.h */ = {isa = PBXFileReference; fileEncoding = 4; lastKnownFileType = sourcecode.c.h; path = BOXFileVersionPromoteRequest.h; sourceTree = "<group>"; };
		3DE35CAB1A5B57B500694F6D /* BOXFileVersionPromoteRequest.m */ = {isa = PBXFileReference; fileEncoding = 4; lastKnownFileType = sourcecode.c.objc; path = BOXFileVersionPromoteRequest.m; sourceTree = "<group>"; };
		3DE35CB01A5B61C000694F6D /* BOXFileVersionPromoteRequestTests.m */ = {isa = PBXFileReference; fileEncoding = 4; lastKnownFileType = sourcecode.c.objc; path = BOXFileVersionPromoteRequestTests.m; sourceTree = "<group>"; };
		3DE3A1D71AB112A5002E3FDA /* BOXKeychainItemWrapper.h */ = {isa = PBXFileReference; fileEncoding = 4; lastKnownFileType = sourcecode.c.h; path = BOXKeychainItemWrapper.h; sourceTree = "<group>"; };
		3DE3A1D81AB112A5002E3FDA /* BOXKeychainItemWrapper.m */ = {isa = PBXFileReference; fileEncoding = 4; lastKnownFileType = sourcecode.c.objc; path = BOXKeychainItemWrapper.m; sourceTree = "<group>"; };
		590A1F7C1BE843B4008CB28D /* BOXContentCacheTestClient.h */ = {isa = PBXFileReference; fileEncoding = 4; lastKnownFileType = sourcecode.c.h; path = BOXContentCacheTestClient.h; sourceTree = "<group>"; };
		590A1F7D1BE843B4008CB28D /* BOXContentCacheTestClient.m */ = {isa = PBXFileReference; fileEncoding = 4; lastKnownFileType = sourcecode.c.objc; path = BOXContentCacheTestClient.m; sourceTree = "<group>"; };
		59258FFC1A3A5BC00038B9EE /* get_items.json */ = {isa = PBXFileReference; fileEncoding = 4; lastKnownFileType = text.json; path = get_items.json; sourceTree = "<group>"; };
		5930AB531A23E149003970C6 /* BOXDispatchHelper.h */ = {isa = PBXFileReference; fileEncoding = 4; lastKnownFileType = sourcecode.c.h; name = BOXDispatchHelper.h; path = Helper/BOXDispatchHelper.h; sourceTree = "<group>"; };
		5930AB541A23E149003970C6 /* BOXDispatchHelper.m */ = {isa = PBXFileReference; fileEncoding = 4; lastKnownFileType = sourcecode.c.objc; name = BOXDispatchHelper.m; path = Helper/BOXDispatchHelper.m; sourceTree = "<group>"; };
		593277A51A313D3E005E9C72 /* BOXFileTests.m */ = {isa = PBXFileReference; fileEncoding = 4; lastKnownFileType = sourcecode.c.objc; path = BOXFileTests.m; sourceTree = "<group>"; };
		593277A91A313E1B005E9C72 /* file_mini_fields.json */ = {isa = PBXFileReference; fileEncoding = 4; lastKnownFileType = text.json; path = file_mini_fields.json; sourceTree = "<group>"; };
		596BE9691A39142900206660 /* BOXFileCopyRequestTests.m */ = {isa = PBXFileReference; fileEncoding = 4; lastKnownFileType = sourcecode.c.objc; path = BOXFileCopyRequestTests.m; sourceTree = "<group>"; };
		596C9DFF1BCDBE8B00D85F19 /* BOXContentCacheClientProtocol.h */ = {isa = PBXFileReference; fileEncoding = 4; lastKnownFileType = sourcecode.c.h; name = BOXContentCacheClientProtocol.h; path = Protocols/BOXContentCacheClientProtocol.h; sourceTree = "<group>"; };
		59AB005D1A3943BD005A6D89 /* BOXFolderPaginatedItemsRequestTests.m */ = {isa = PBXFileReference; fileEncoding = 4; lastKnownFileType = sourcecode.c.objc; path = BOXFolderPaginatedItemsRequestTests.m; sourceTree = "<group>"; };
		59C8E3341BEAC0DE005FA4BB /* empty.json */ = {isa = PBXFileReference; fileEncoding = 4; lastKnownFileType = text.json; path = empty.json; sourceTree = "<group>"; };
<<<<<<< HEAD
		6A48930D1E049419008E30BE /* BOXURLSessionManager.h */ = {isa = PBXFileReference; fileEncoding = 4; lastKnownFileType = sourcecode.c.h; path = BOXURLSessionManager.h; sourceTree = "<group>"; };
		6A48930E1E049419008E30BE /* BOXURLSessionManager.m */ = {isa = PBXFileReference; fileEncoding = 4; lastKnownFileType = sourcecode.c.objc; path = BOXURLSessionManager.m; sourceTree = "<group>"; };
		6AA4256F1E39743800EF2677 /* BOXURLRequestSerialization.h */ = {isa = PBXFileReference; fileEncoding = 4; lastKnownFileType = sourcecode.c.h; path = BOXURLRequestSerialization.h; sourceTree = "<group>"; };
		6AA425701E39743800EF2677 /* BOXURLRequestSerialization.m */ = {isa = PBXFileReference; fileEncoding = 4; lastKnownFileType = sourcecode.c.objc; path = BOXURLRequestSerialization.m; sourceTree = "<group>"; };
=======
		63832CFB1E3A84B200F7211E /* BOXRecentItemTests.m */ = {isa = PBXFileReference; fileEncoding = 4; lastKnownFileType = sourcecode.c.objc; path = BOXRecentItemTests.m; sourceTree = "<group>"; };
		63832CFD1E3A899E00F7211E /* recent_item_default_fields.json */ = {isa = PBXFileReference; fileEncoding = 4; lastKnownFileType = text.json; path = recent_item_default_fields.json; sourceTree = "<group>"; };
		63832CFF1E3A9A8200F7211E /* recent_item_default_fields_shared.json */ = {isa = PBXFileReference; fileEncoding = 4; lastKnownFileType = text.json; path = recent_item_default_fields_shared.json; sourceTree = "<group>"; };
		63832D011E3AA68500F7211E /* BOXRecentItemsRequestTests.m */ = {isa = PBXFileReference; fileEncoding = 4; lastKnownFileType = sourcecode.c.objc; path = BOXRecentItemsRequestTests.m; sourceTree = "<group>"; };
		63832D031E3AAAB000F7211E /* recent_items.json */ = {isa = PBXFileReference; fileEncoding = 4; lastKnownFileType = text.json; path = recent_items.json; sourceTree = "<group>"; };
>>>>>>> 9b911bac
		700C39351ACB455E00466CA9 /* BOXFolderItemsRequest.h */ = {isa = PBXFileReference; fileEncoding = 4; lastKnownFileType = sourcecode.c.h; path = BOXFolderItemsRequest.h; sourceTree = "<group>"; };
		700C39361ACB455E00466CA9 /* BOXFolderItemsRequest.m */ = {isa = PBXFileReference; fileEncoding = 4; lastKnownFileType = sourcecode.c.objc; path = BOXFolderItemsRequest.m; sourceTree = "<group>"; };
		704DBA201AD1F7D8001E28BB /* get_items_3_5_duped.json */ = {isa = PBXFileReference; fileEncoding = 4; lastKnownFileType = text.json; path = get_items_3_5_duped.json; sourceTree = "<group>"; };
		70CC169C1ACCA06300C3CC80 /* BOXFolderItemsRequestTests.m */ = {isa = PBXFileReference; fileEncoding = 4; lastKnownFileType = sourcecode.c.objc; path = BOXFolderItemsRequestTests.m; sourceTree = "<group>"; };
		70CC169E1ACCA8AD00C3CC80 /* get_items_0_2.json */ = {isa = PBXFileReference; fileEncoding = 4; lastKnownFileType = text.json; path = get_items_0_2.json; sourceTree = "<group>"; };
		70CC16A01ACCA8DD00C3CC80 /* get_items_3_5.json */ = {isa = PBXFileReference; fileEncoding = 4; lastKnownFileType = text.json; path = get_items_3_5.json; sourceTree = "<group>"; };
		70D6A5AF1ACE6A130018FDA3 /* BOXFolderPaginatedItemsRequest_Private.h */ = {isa = PBXFileReference; lastKnownFileType = sourcecode.c.h; path = BOXFolderPaginatedItemsRequest_Private.h; sourceTree = "<group>"; };
		862EF2891B1FA12B0044526F /* BOXAbstractSession.h */ = {isa = PBXFileReference; fileEncoding = 4; lastKnownFileType = sourcecode.c.h; name = BOXAbstractSession.h; path = OAuth2/BOXAbstractSession.h; sourceTree = "<group>"; };
		862EF28A1B1FA12B0044526F /* BOXAbstractSession.m */ = {isa = PBXFileReference; fileEncoding = 4; lastKnownFileType = sourcecode.c.objc; name = BOXAbstractSession.m; path = OAuth2/BOXAbstractSession.m; sourceTree = "<group>"; };
		862EF28D1B1FBA880044526F /* BOXAppUserSession.h */ = {isa = PBXFileReference; fileEncoding = 4; lastKnownFileType = sourcecode.c.h; name = BOXAppUserSession.h; path = OAuth2/BOXAppUserSession.h; sourceTree = "<group>"; };
		862EF28E1B1FBA880044526F /* BOXAppUserSession.m */ = {isa = PBXFileReference; fileEncoding = 4; lastKnownFileType = sourcecode.c.objc; name = BOXAppUserSession.m; path = OAuth2/BOXAppUserSession.m; sourceTree = "<group>"; };
		862EF2921B1FE7650044526F /* BOXAbstractSession_Private.h */ = {isa = PBXFileReference; lastKnownFileType = sourcecode.c.h; name = BOXAbstractSession_Private.h; path = OAuth2/BOXAbstractSession_Private.h; sourceTree = "<group>"; };
		864963C71B3099580084822D /* BOXMetadataRequestTests.m */ = {isa = PBXFileReference; fileEncoding = 4; lastKnownFileType = sourcecode.c.objc; path = BOXMetadataRequestTests.m; sourceTree = "<group>"; };
		8676E0BB1B2D653A00AC2677 /* BOXMetadata.h */ = {isa = PBXFileReference; fileEncoding = 4; lastKnownFileType = sourcecode.c.h; path = BOXMetadata.h; sourceTree = "<group>"; };
		8676E0BC1B2D653A00AC2677 /* BOXMetadata.m */ = {isa = PBXFileReference; fileEncoding = 4; lastKnownFileType = sourcecode.c.objc; path = BOXMetadata.m; sourceTree = "<group>"; };
		8676E0BF1B2D7E2D00AC2677 /* BOXMetadataDeleteRequest.h */ = {isa = PBXFileReference; fileEncoding = 4; lastKnownFileType = sourcecode.c.h; path = BOXMetadataDeleteRequest.h; sourceTree = "<group>"; };
		8676E0C01B2D7E2D00AC2677 /* BOXMetadataDeleteRequest.m */ = {isa = PBXFileReference; fileEncoding = 4; lastKnownFileType = sourcecode.c.objc; path = BOXMetadataDeleteRequest.m; sourceTree = "<group>"; };
		8676E0C31B2D7EAC00AC2677 /* BOXRequest+Metadata.h */ = {isa = PBXFileReference; fileEncoding = 4; lastKnownFileType = sourcecode.c.h; path = "BOXRequest+Metadata.h"; sourceTree = "<group>"; };
		8676E0C41B2D7EAC00AC2677 /* BOXRequest+Metadata.m */ = {isa = PBXFileReference; fileEncoding = 4; lastKnownFileType = sourcecode.c.objc; path = "BOXRequest+Metadata.m"; sourceTree = "<group>"; };
		8676E0C71B2E36F200AC2677 /* BOXMetadataCreateRequest.h */ = {isa = PBXFileReference; fileEncoding = 4; lastKnownFileType = sourcecode.c.h; path = BOXMetadataCreateRequest.h; sourceTree = "<group>"; };
		8676E0C81B2E36F200AC2677 /* BOXMetadataCreateRequest.m */ = {isa = PBXFileReference; fileEncoding = 4; lastKnownFileType = sourcecode.c.objc; path = BOXMetadataCreateRequest.m; sourceTree = "<group>"; };
		8676E0CB1B2E939A00AC2677 /* BOXMetadataUpdateRequest.h */ = {isa = PBXFileReference; fileEncoding = 4; lastKnownFileType = sourcecode.c.h; path = BOXMetadataUpdateRequest.h; sourceTree = "<group>"; };
		8676E0CC1B2E939A00AC2677 /* BOXMetadataUpdateRequest.m */ = {isa = PBXFileReference; fileEncoding = 4; lastKnownFileType = sourcecode.c.objc; path = BOXMetadataUpdateRequest.m; sourceTree = "<group>"; };
		8676E0CF1B2F3FA400AC2677 /* BOXMetadataUpdateTask.h */ = {isa = PBXFileReference; fileEncoding = 4; lastKnownFileType = sourcecode.c.h; path = BOXMetadataUpdateTask.h; sourceTree = "<group>"; };
		8676E0D01B2F3FA400AC2677 /* BOXMetadataUpdateTask.m */ = {isa = PBXFileReference; fileEncoding = 4; lastKnownFileType = sourcecode.c.objc; path = BOXMetadataUpdateTask.m; sourceTree = "<group>"; };
		8676E0D31B2F55FB00AC2677 /* BOXMetadataTemplate.h */ = {isa = PBXFileReference; fileEncoding = 4; lastKnownFileType = sourcecode.c.h; path = BOXMetadataTemplate.h; sourceTree = "<group>"; };
		8676E0D41B2F55FB00AC2677 /* BOXMetadataTemplate.m */ = {isa = PBXFileReference; fileEncoding = 4; lastKnownFileType = sourcecode.c.objc; path = BOXMetadataTemplate.m; sourceTree = "<group>"; };
		8676E0D71B2F575E00AC2677 /* BOXMetadataTemplateField.h */ = {isa = PBXFileReference; fileEncoding = 4; lastKnownFileType = sourcecode.c.h; path = BOXMetadataTemplateField.h; sourceTree = "<group>"; };
		8676E0D81B2F575E00AC2677 /* BOXMetadataTemplateField.m */ = {isa = PBXFileReference; fileEncoding = 4; lastKnownFileType = sourcecode.c.objc; path = BOXMetadataTemplateField.m; sourceTree = "<group>"; };
		8676E0DB1B2F696C00AC2677 /* BOXMetadataKeyValue.h */ = {isa = PBXFileReference; fileEncoding = 4; lastKnownFileType = sourcecode.c.h; path = BOXMetadataKeyValue.h; sourceTree = "<group>"; };
		8676E0DC1B2F696C00AC2677 /* BOXMetadataKeyValue.m */ = {isa = PBXFileReference; fileEncoding = 4; lastKnownFileType = sourcecode.c.objc; path = BOXMetadataKeyValue.m; sourceTree = "<group>"; };
		8676E0DF1B2F69A300AC2677 /* BOXMetadataTemplateRequest.h */ = {isa = PBXFileReference; fileEncoding = 4; lastKnownFileType = sourcecode.c.h; path = BOXMetadataTemplateRequest.h; sourceTree = "<group>"; };
		8676E0E01B2F69A300AC2677 /* BOXMetadataTemplateRequest.m */ = {isa = PBXFileReference; fileEncoding = 4; lastKnownFileType = sourcecode.c.objc; path = BOXMetadataTemplateRequest.m; sourceTree = "<group>"; };
		8676E0E31B2FA78800AC2677 /* enterprise_metadata.json */ = {isa = PBXFileReference; fileEncoding = 4; lastKnownFileType = text.json; path = enterprise_metadata.json; sourceTree = "<group>"; };
		8676E0E51B2FA7BE00AC2677 /* updated_enterprise_metadata.json */ = {isa = PBXFileReference; fileEncoding = 4; lastKnownFileType = text.json; path = updated_enterprise_metadata.json; sourceTree = "<group>"; };
		8676E0E71B2FA82D00AC2677 /* metadata_templates.json */ = {isa = PBXFileReference; fileEncoding = 4; lastKnownFileType = text.json; path = metadata_templates.json; sourceTree = "<group>"; };
		8676E0E91B2FA89200AC2677 /* metadata_template.json */ = {isa = PBXFileReference; fileEncoding = 4; lastKnownFileType = text.json; path = metadata_template.json; sourceTree = "<group>"; };
		8676E0EB1B2FB09C00AC2677 /* enterprise_metadatas.json */ = {isa = PBXFileReference; fileEncoding = 4; lastKnownFileType = text.json; path = enterprise_metadatas.json; sourceTree = "<group>"; };
		86B18EFF1B24141E000EAE8C /* BOXAPIAccessTokenDelegate.h */ = {isa = PBXFileReference; lastKnownFileType = sourcecode.c.h; path = BOXAPIAccessTokenDelegate.h; sourceTree = "<group>"; };
		86B18F011B241DF1000EAE8C /* BOXAPIAppUsersAuthOperation.h */ = {isa = PBXFileReference; fileEncoding = 4; lastKnownFileType = sourcecode.c.h; path = BOXAPIAppUsersAuthOperation.h; sourceTree = "<group>"; };
		86B18F021B241DF1000EAE8C /* BOXAPIAppUsersAuthOperation.m */ = {isa = PBXFileReference; fileEncoding = 4; lastKnownFileType = sourcecode.c.objc; path = BOXAPIAppUsersAuthOperation.m; sourceTree = "<group>"; };
		86B18F051B2428AB000EAE8C /* BOXAPIOperation_Private.h */ = {isa = PBXFileReference; lastKnownFileType = sourcecode.c.h; path = BOXAPIOperation_Private.h; sourceTree = "<group>"; };
		86C514A11B2BB3850078565C /* BOXMetadataRequest.h */ = {isa = PBXFileReference; fileEncoding = 4; lastKnownFileType = sourcecode.c.h; path = BOXMetadataRequest.h; sourceTree = "<group>"; };
		86C514A21B2BB3850078565C /* BOXMetadataRequest.m */ = {isa = PBXFileReference; fileEncoding = 4; lastKnownFileType = sourcecode.c.objc; path = BOXMetadataRequest.m; sourceTree = "<group>"; };
		86C514A51B2BC1600078565C /* BOXContentClient+Metadata.h */ = {isa = PBXFileReference; fileEncoding = 4; lastKnownFileType = sourcecode.c.h; path = "BOXContentClient+Metadata.h"; sourceTree = "<group>"; };
		86C514A61B2BC1600078565C /* BOXContentClient+Metadata.m */ = {isa = PBXFileReference; fileEncoding = 4; lastKnownFileType = sourcecode.c.objc; path = "BOXContentClient+Metadata.m"; sourceTree = "<group>"; };
		86DADC271B29657C004D9624 /* BOXAppUserSessionTests.m */ = {isa = PBXFileReference; fileEncoding = 4; lastKnownFileType = sourcecode.c.objc; path = BOXAppUserSessionTests.m; sourceTree = "<group>"; };
		AA73ECFF1E36C1EE0010F6D8 /* BOXRecentItem.m */ = {isa = PBXFileReference; fileEncoding = 4; lastKnownFileType = sourcecode.c.objc; path = BOXRecentItem.m; sourceTree = "<group>"; };
		AA73ED001E36C1EE0010F6D8 /* BOXRecentItem.h */ = {isa = PBXFileReference; fileEncoding = 4; lastKnownFileType = sourcecode.c.h; path = BOXRecentItem.h; sourceTree = "<group>"; };
		AA73ED031E36C2250010F6D8 /* BOXRecentItemsRequest.h */ = {isa = PBXFileReference; fileEncoding = 4; lastKnownFileType = sourcecode.c.h; path = BOXRecentItemsRequest.h; sourceTree = "<group>"; };
		AA73ED041E36C2250010F6D8 /* BOXRecentItemsRequest.m */ = {isa = PBXFileReference; fileEncoding = 4; lastKnownFileType = sourcecode.c.objc; path = BOXRecentItemsRequest.m; sourceTree = "<group>"; };
		AA73ED071E36C2620010F6D8 /* BOXContentClient+RecentItems.h */ = {isa = PBXFileReference; fileEncoding = 4; lastKnownFileType = sourcecode.c.h; path = "BOXContentClient+RecentItems.h"; sourceTree = "<group>"; };
		AA73ED081E36C2620010F6D8 /* BOXContentClient+RecentItems.m */ = {isa = PBXFileReference; fileEncoding = 4; lastKnownFileType = sourcecode.c.objc; path = "BOXContentClient+RecentItems.m"; sourceTree = "<group>"; };
		C53EC2421A3873090007C8A7 /* BOXComment.h */ = {isa = PBXFileReference; fileEncoding = 4; lastKnownFileType = sourcecode.c.h; path = BOXComment.h; sourceTree = "<group>"; };
		C53EC2431A3873090007C8A7 /* BOXComment.m */ = {isa = PBXFileReference; fileEncoding = 4; lastKnownFileType = sourcecode.c.objc; path = BOXComment.m; sourceTree = "<group>"; };
		C53EC25C1A38855E0007C8A7 /* BOXCommentAddRequest.h */ = {isa = PBXFileReference; fileEncoding = 4; lastKnownFileType = sourcecode.c.h; path = BOXCommentAddRequest.h; sourceTree = "<group>"; };
		C53EC25D1A38855E0007C8A7 /* BOXCommentAddRequest.m */ = {isa = PBXFileReference; fileEncoding = 4; lastKnownFileType = sourcecode.c.objc; path = BOXCommentAddRequest.m; sourceTree = "<group>"; };
		C53EC2621A388E9F0007C8A7 /* BOXCommentAddRequestTests.m */ = {isa = PBXFileReference; fileEncoding = 4; lastKnownFileType = sourcecode.c.objc; path = BOXCommentAddRequestTests.m; sourceTree = "<group>"; };
		C53EC2921A389F1A0007C8A7 /* BOXCommentDeleteRequest.h */ = {isa = PBXFileReference; fileEncoding = 4; lastKnownFileType = sourcecode.c.h; path = BOXCommentDeleteRequest.h; sourceTree = "<group>"; };
		C53EC2931A389F1A0007C8A7 /* BOXCommentDeleteRequest.m */ = {isa = PBXFileReference; fileEncoding = 4; lastKnownFileType = sourcecode.c.objc; path = BOXCommentDeleteRequest.m; sourceTree = "<group>"; };
		C53EC2981A389F2C0007C8A7 /* BOXCommentDeleteRequestTests.m */ = {isa = PBXFileReference; fileEncoding = 4; lastKnownFileType = sourcecode.c.objc; path = BOXCommentDeleteRequestTests.m; sourceTree = "<group>"; };
		C53EC29A1A389FAE0007C8A7 /* BOXCommentRequest.h */ = {isa = PBXFileReference; fileEncoding = 4; lastKnownFileType = sourcecode.c.h; path = BOXCommentRequest.h; sourceTree = "<group>"; };
		C53EC29B1A389FAE0007C8A7 /* BOXCommentRequest.m */ = {isa = PBXFileReference; fileEncoding = 4; lastKnownFileType = sourcecode.c.objc; path = BOXCommentRequest.m; sourceTree = "<group>"; };
		C53EC29E1A38A1640007C8A7 /* BOXCommentRequestTests.m */ = {isa = PBXFileReference; fileEncoding = 4; lastKnownFileType = sourcecode.c.objc; path = BOXCommentRequestTests.m; sourceTree = "<group>"; };
		C53EC2A01A38A6090007C8A7 /* BOXCommentUpdateRequest.h */ = {isa = PBXFileReference; fileEncoding = 4; lastKnownFileType = sourcecode.c.h; path = BOXCommentUpdateRequest.h; sourceTree = "<group>"; };
		C53EC2A11A38A6090007C8A7 /* BOXCommentUpdateRequest.m */ = {isa = PBXFileReference; fileEncoding = 4; lastKnownFileType = sourcecode.c.objc; path = BOXCommentUpdateRequest.m; sourceTree = "<group>"; };
		C53EC2A41A38A8AB0007C8A7 /* BOXCommentUpdateRequestTests.m */ = {isa = PBXFileReference; fileEncoding = 4; lastKnownFileType = sourcecode.c.objc; path = BOXCommentUpdateRequestTests.m; sourceTree = "<group>"; };
		C545A01B1A7681E2004C38B3 /* BOXRequestWithSharedLinkHeadersTests.m */ = {isa = PBXFileReference; fileEncoding = 4; lastKnownFileType = sourcecode.c.objc; path = BOXRequestWithSharedLinkHeadersTests.m; sourceTree = "<group>"; };
		C54BBF6F1758539E00F5DAD8 /* QuartzCore.framework */ = {isa = PBXFileReference; lastKnownFileType = wrapper.framework; name = QuartzCore.framework; path = System/Library/Frameworks/QuartzCore.framework; sourceTree = SDKROOT; };
		C55386341C98DBF0009E3B90 /* unauthorized_device.json */ = {isa = PBXFileReference; fileEncoding = 4; lastKnownFileType = text.json; path = unauthorized_device.json; sourceTree = "<group>"; };
		C55386361C98DF41009E3B90 /* exceeded_device_limits.json */ = {isa = PBXFileReference; fileEncoding = 4; lastKnownFileType = text.json; path = exceeded_device_limits.json; sourceTree = "<group>"; };
		C55386371C98DF41009E3B90 /* missing_device_id.json */ = {isa = PBXFileReference; fileEncoding = 4; lastKnownFileType = text.json; path = missing_device_id.json; sourceTree = "<group>"; };
		C55386381C98DF41009E3B90 /* unsupported_device_pinning_runtime.json */ = {isa = PBXFileReference; fileEncoding = 4; lastKnownFileType = text.json; path = unsupported_device_pinning_runtime.json; sourceTree = "<group>"; };
		C562DB191A44666E0002E510 /* BOXSharedLinkHeadersHelper.h */ = {isa = PBXFileReference; fileEncoding = 4; lastKnownFileType = sourcecode.c.h; name = BOXSharedLinkHeadersHelper.h; path = Helper/BOXSharedLinkHeadersHelper.h; sourceTree = "<group>"; };
		C562DB1A1A44666E0002E510 /* BOXSharedLinkHeadersHelper.m */ = {isa = PBXFileReference; fileEncoding = 4; lastKnownFileType = sourcecode.c.objc; name = BOXSharedLinkHeadersHelper.m; path = Helper/BOXSharedLinkHeadersHelper.m; sourceTree = "<group>"; };
		C562DB481A4831270002E510 /* BOXSharedLinkHeadersDefaultManager.h */ = {isa = PBXFileReference; fileEncoding = 4; lastKnownFileType = sourcecode.c.h; name = BOXSharedLinkHeadersDefaultManager.h; path = Protocols/BOXSharedLinkHeadersDefaultManager.h; sourceTree = "<group>"; };
		C562DB491A4831270002E510 /* BOXSharedLinkHeadersDefaultManager.m */ = {isa = PBXFileReference; fileEncoding = 4; lastKnownFileType = sourcecode.c.objc; name = BOXSharedLinkHeadersDefaultManager.m; path = Protocols/BOXSharedLinkHeadersDefaultManager.m; sourceTree = "<group>"; };
		C562DB4C1A4831430002E510 /* BOXSharedLinkStorageProtocol.h */ = {isa = PBXFileReference; fileEncoding = 4; lastKnownFileType = sourcecode.c.h; name = BOXSharedLinkStorageProtocol.h; path = Protocols/BOXSharedLinkStorageProtocol.h; sourceTree = "<group>"; };
		C562DB611A486DF50002E510 /* BOXBookmarkCommentsRequest.h */ = {isa = PBXFileReference; fileEncoding = 4; lastKnownFileType = sourcecode.c.h; path = BOXBookmarkCommentsRequest.h; sourceTree = "<group>"; };
		C562DB621A486DF50002E510 /* BOXBookmarkCommentsRequest.m */ = {isa = PBXFileReference; fileEncoding = 4; lastKnownFileType = sourcecode.c.objc; path = BOXBookmarkCommentsRequest.m; sourceTree = "<group>"; };
		C562DB681A487E970002E510 /* BOXBookmarkCommentsRequestTests.m */ = {isa = PBXFileReference; fileEncoding = 4; lastKnownFileType = sourcecode.c.objc; path = BOXBookmarkCommentsRequestTests.m; sourceTree = "<group>"; };
		C5745BE41A5AE7FB00824FFA /* BOXFolderCollaborationsRequestTests.m */ = {isa = PBXFileReference; fileEncoding = 4; lastKnownFileType = sourcecode.c.objc; path = BOXFolderCollaborationsRequestTests.m; sourceTree = "<group>"; };
		C57E95D81A3746D10094D7B0 /* comment_all_fields.json */ = {isa = PBXFileReference; fileEncoding = 4; lastKnownFileType = text.json; path = comment_all_fields.json; sourceTree = "<group>"; };
		C57E95DA1A3747230094D7B0 /* BOXCommentTests.m */ = {isa = PBXFileReference; fileEncoding = 4; lastKnownFileType = sourcecode.c.objc; path = BOXCommentTests.m; sourceTree = "<group>"; };
		C57E95E01A3752E90094D7B0 /* BOXFileCommentsRequest.h */ = {isa = PBXFileReference; fileEncoding = 4; lastKnownFileType = sourcecode.c.h; path = BOXFileCommentsRequest.h; sourceTree = "<group>"; };
		C57E95E11A3752E90094D7B0 /* BOXFileCommentsRequest.m */ = {isa = PBXFileReference; fileEncoding = 4; lastKnownFileType = sourcecode.c.objc; path = BOXFileCommentsRequest.m; sourceTree = "<group>"; };
		C57E95E71A37611D0094D7B0 /* BOXFileCommentsRequestTests.m */ = {isa = PBXFileReference; fileEncoding = 4; lastKnownFileType = sourcecode.c.objc; path = BOXFileCommentsRequestTests.m; sourceTree = "<group>"; };
		C57E95E91A3762BC0094D7B0 /* get_comments.json */ = {isa = PBXFileReference; fileEncoding = 4; lastKnownFileType = text.json; path = get_comments.json; sourceTree = "<group>"; };
		C596054F1CC5917E0096DD59 /* UIDevice+BOXContentSDKAdditions.h */ = {isa = PBXFileReference; fileEncoding = 4; lastKnownFileType = sourcecode.c.h; path = "UIDevice+BOXContentSDKAdditions.h"; sourceTree = "<group>"; };
		C59605501CC5917E0096DD59 /* UIDevice+BOXContentSDKAdditions.m */ = {isa = PBXFileReference; fileEncoding = 4; lastKnownFileType = sourcecode.c.objc; path = "UIDevice+BOXContentSDKAdditions.m"; sourceTree = "<group>"; };
		C59605511CC5917E0096DD59 /* NSDate+BOXContentSDKAdditions.h */ = {isa = PBXFileReference; fileEncoding = 4; lastKnownFileType = sourcecode.c.h; path = "NSDate+BOXContentSDKAdditions.h"; sourceTree = "<group>"; };
		C59605521CC5917E0096DD59 /* NSDate+BOXContentSDKAdditions.m */ = {isa = PBXFileReference; fileEncoding = 4; lastKnownFileType = sourcecode.c.objc; path = "NSDate+BOXContentSDKAdditions.m"; sourceTree = "<group>"; };
		C59605531CC5917E0096DD59 /* NSError+BOXContentSDKAdditions.h */ = {isa = PBXFileReference; fileEncoding = 4; lastKnownFileType = sourcecode.c.h; path = "NSError+BOXContentSDKAdditions.h"; sourceTree = "<group>"; };
		C59605541CC5917E0096DD59 /* NSError+BOXContentSDKAdditions.m */ = {isa = PBXFileReference; fileEncoding = 4; lastKnownFileType = sourcecode.c.objc; path = "NSError+BOXContentSDKAdditions.m"; sourceTree = "<group>"; };
		C59605551CC5917E0096DD59 /* NSJSONSerialization+BOXContentSDKAdditions.h */ = {isa = PBXFileReference; fileEncoding = 4; lastKnownFileType = sourcecode.c.h; path = "NSJSONSerialization+BOXContentSDKAdditions.h"; sourceTree = "<group>"; };
		C59605561CC5917E0096DD59 /* NSJSONSerialization+BOXContentSDKAdditions.m */ = {isa = PBXFileReference; fileEncoding = 4; lastKnownFileType = sourcecode.c.objc; path = "NSJSONSerialization+BOXContentSDKAdditions.m"; sourceTree = "<group>"; };
		C59605571CC5917E0096DD59 /* NSString+BOXContentSDKAdditions.h */ = {isa = PBXFileReference; fileEncoding = 4; lastKnownFileType = sourcecode.c.h; path = "NSString+BOXContentSDKAdditions.h"; sourceTree = "<group>"; };
		C59605581CC5917E0096DD59 /* NSString+BOXContentSDKAdditions.m */ = {isa = PBXFileReference; fileEncoding = 4; lastKnownFileType = sourcecode.c.objc; path = "NSString+BOXContentSDKAdditions.m"; sourceTree = "<group>"; };
		C5972A3D1A3B313700225CBA /* BOXCollection.h */ = {isa = PBXFileReference; fileEncoding = 4; lastKnownFileType = sourcecode.c.h; path = BOXCollection.h; sourceTree = "<group>"; };
		C5972A3E1A3B313700225CBA /* BOXCollection.m */ = {isa = PBXFileReference; fileEncoding = 4; lastKnownFileType = sourcecode.c.objc; path = BOXCollection.m; sourceTree = "<group>"; };
		C5972A441A3B348B00225CBA /* BOXCollectionTests.m */ = {isa = PBXFileReference; fileEncoding = 4; lastKnownFileType = sourcecode.c.objc; path = BOXCollectionTests.m; sourceTree = "<group>"; };
		C5972A461A3B350C00225CBA /* collection_all_fields.json */ = {isa = PBXFileReference; fileEncoding = 4; lastKnownFileType = text.json; path = collection_all_fields.json; sourceTree = "<group>"; };
		C5972A5C1A3F229A00225CBA /* BOXItemSetCollectionsRequest.h */ = {isa = PBXFileReference; fileEncoding = 4; lastKnownFileType = sourcecode.c.h; path = BOXItemSetCollectionsRequest.h; sourceTree = "<group>"; };
		C5972A5D1A3F229A00225CBA /* BOXItemSetCollectionsRequest.m */ = {isa = PBXFileReference; fileEncoding = 4; lastKnownFileType = sourcecode.c.objc; path = BOXItemSetCollectionsRequest.m; sourceTree = "<group>"; };
		C5972A621A3F22C800225CBA /* BOXCollectionListRequest.h */ = {isa = PBXFileReference; fileEncoding = 4; lastKnownFileType = sourcecode.c.h; path = BOXCollectionListRequest.h; sourceTree = "<group>"; };
		C5972A631A3F22C800225CBA /* BOXCollectionListRequest.m */ = {isa = PBXFileReference; fileEncoding = 4; lastKnownFileType = sourcecode.c.objc; path = BOXCollectionListRequest.m; sourceTree = "<group>"; };
		C5972A6A1A3F22E900225CBA /* BOXCollectionItemsRequest.h */ = {isa = PBXFileReference; fileEncoding = 4; lastKnownFileType = sourcecode.c.h; path = BOXCollectionItemsRequest.h; sourceTree = "<group>"; };
		C5972A6B1A3F22E900225CBA /* BOXCollectionItemsRequest.m */ = {isa = PBXFileReference; fileEncoding = 4; lastKnownFileType = sourcecode.c.objc; path = BOXCollectionItemsRequest.m; sourceTree = "<group>"; };
		C5972A6E1A3F286400225CBA /* BOXCollectionItemsRequestTests.m */ = {isa = PBXFileReference; fileEncoding = 4; lastKnownFileType = sourcecode.c.objc; path = BOXCollectionItemsRequestTests.m; sourceTree = "<group>"; };
		C5972A701A3F30D600225CBA /* BOXCollectionListRequestTests.m */ = {isa = PBXFileReference; fileEncoding = 4; lastKnownFileType = sourcecode.c.objc; path = BOXCollectionListRequestTests.m; sourceTree = "<group>"; };
		C5972A721A3F338400225CBA /* collections.json */ = {isa = PBXFileReference; fileEncoding = 4; lastKnownFileType = text.json; path = collections.json; sourceTree = "<group>"; };
		C5972A741A3F3F8400225CBA /* BOXCollectionItemOperationRequestTests.m */ = {isa = PBXFileReference; fileEncoding = 4; lastKnownFileType = sourcecode.c.objc; path = BOXCollectionItemOperationRequestTests.m; sourceTree = "<group>"; };
		C5972A761A3F4E2C00225CBA /* BOXContentClient+Collection.h */ = {isa = PBXFileReference; fileEncoding = 4; lastKnownFileType = sourcecode.c.h; path = "BOXContentClient+Collection.h"; sourceTree = "<group>"; };
		C5972A771A3F4E2C00225CBA /* BOXContentClient+Collection.m */ = {isa = PBXFileReference; fileEncoding = 4; lastKnownFileType = sourcecode.c.objc; path = "BOXContentClient+Collection.m"; sourceTree = "<group>"; };
		C5972A7A1A3F52F600225CBA /* BOXCollectionFavoritesRequest.h */ = {isa = PBXFileReference; fileEncoding = 4; lastKnownFileType = sourcecode.c.h; path = BOXCollectionFavoritesRequest.h; sourceTree = "<group>"; };
		C5972A7B1A3F52F600225CBA /* BOXCollectionFavoritesRequest.m */ = {isa = PBXFileReference; fileEncoding = 4; lastKnownFileType = sourcecode.c.objc; path = BOXCollectionFavoritesRequest.m; sourceTree = "<group>"; };
		C5972A961A408CAE00225CBA /* BOXEvent.h */ = {isa = PBXFileReference; fileEncoding = 4; lastKnownFileType = sourcecode.c.h; path = BOXEvent.h; sourceTree = "<group>"; };
		C5972A971A408CAE00225CBA /* BOXEvent.m */ = {isa = PBXFileReference; fileEncoding = 4; lastKnownFileType = sourcecode.c.objc; path = BOXEvent.m; sourceTree = "<group>"; };
		C5972A9C1A40978E00225CBA /* event_all_fields.json */ = {isa = PBXFileReference; fileEncoding = 4; lastKnownFileType = text.json; path = event_all_fields.json; sourceTree = "<group>"; };
		C5972A9F1A40A11500225CBA /* BOXEventTests.m */ = {isa = PBXFileReference; fileEncoding = 4; lastKnownFileType = sourcecode.c.objc; path = BOXEventTests.m; sourceTree = "<group>"; };
		C59CF52D1CFF99D500978B97 /* UIApplication+ExtensionSafeAdditions.h */ = {isa = PBXFileReference; fileEncoding = 4; lastKnownFileType = sourcecode.c.h; path = "UIApplication+ExtensionSafeAdditions.h"; sourceTree = "<group>"; };
		C59CF52E1CFF99D500978B97 /* UIApplication+ExtensionSafeAdditions.m */ = {isa = PBXFileReference; fileEncoding = 4; lastKnownFileType = sourcecode.c.objc; path = "UIApplication+ExtensionSafeAdditions.m"; sourceTree = "<group>"; };
		C5B9B81E1A39A76800B8EB1A /* BOXContentClient+Comment.h */ = {isa = PBXFileReference; fileEncoding = 4; lastKnownFileType = sourcecode.c.h; path = "BOXContentClient+Comment.h"; sourceTree = "<group>"; };
		C5B9B81F1A39A76800B8EB1A /* BOXContentClient+Comment.m */ = {isa = PBXFileReference; fileEncoding = 4; lastKnownFileType = sourcecode.c.objc; path = "BOXContentClient+Comment.m"; sourceTree = "<group>"; };
		C5C0861A1A42F584004DB48A /* BOXContentClient+Event.h */ = {isa = PBXFileReference; fileEncoding = 4; lastKnownFileType = sourcecode.c.h; path = "BOXContentClient+Event.h"; sourceTree = "<group>"; };
		C5C0861B1A42F584004DB48A /* BOXContentClient+Event.m */ = {isa = PBXFileReference; fileEncoding = 4; lastKnownFileType = sourcecode.c.objc; path = "BOXContentClient+Event.m"; sourceTree = "<group>"; };
		C5D91C991A41CAE900AC8B8F /* BOXEventsRequest.h */ = {isa = PBXFileReference; fileEncoding = 4; lastKnownFileType = sourcecode.c.h; path = BOXEventsRequest.h; sourceTree = "<group>"; };
		C5D91C9A1A41CAE900AC8B8F /* BOXEventsRequest.m */ = {isa = PBXFileReference; fileEncoding = 4; lastKnownFileType = sourcecode.c.objc; path = BOXEventsRequest.m; sourceTree = "<group>"; };
		C5D91C9F1A41D25B00AC8B8F /* events.json */ = {isa = PBXFileReference; fileEncoding = 4; lastKnownFileType = text.json; path = events.json; sourceTree = "<group>"; };
		C5D91CA21A41D35200AC8B8F /* BOXEventsRequestTests.m */ = {isa = PBXFileReference; fileEncoding = 4; lastKnownFileType = sourcecode.c.objc; path = BOXEventsRequestTests.m; sourceTree = "<group>"; };
		C5D91CA41A41E46000AC8B8F /* BOXEventsAdminLogsRequest.h */ = {isa = PBXFileReference; fileEncoding = 4; lastKnownFileType = sourcecode.c.h; path = BOXEventsAdminLogsRequest.h; sourceTree = "<group>"; };
		C5D91CA51A41E46000AC8B8F /* BOXEventsAdminLogsRequest.m */ = {isa = PBXFileReference; fileEncoding = 4; lastKnownFileType = sourcecode.c.objc; path = BOXEventsAdminLogsRequest.m; sourceTree = "<group>"; };
		C5D91CA91A42E12900AC8B8F /* BOXEventAdminLogsRequestTests.m */ = {isa = PBXFileReference; fileEncoding = 4; lastKnownFileType = sourcecode.c.objc; path = BOXEventAdminLogsRequestTests.m; sourceTree = "<group>"; };
		C5EE896F1CC69DFF0076CE2F /* NSStringBoxContentSDKAdditionsTests.m */ = {isa = PBXFileReference; fileEncoding = 4; lastKnownFileType = sourcecode.c.objc; path = NSStringBoxContentSDKAdditionsTests.m; sourceTree = "<group>"; };
		E11035E71A1FF6EC00B46F6D /* MobileCoreServices.framework */ = {isa = PBXFileReference; lastKnownFileType = wrapper.framework; name = MobileCoreServices.framework; path = System/Library/Frameworks/MobileCoreServices.framework; sourceTree = SDKROOT; };
		E11035F41A200E6B00B46F6D /* BOXHashHelper.h */ = {isa = PBXFileReference; fileEncoding = 4; lastKnownFileType = sourcecode.c.h; path = BOXHashHelper.h; sourceTree = "<group>"; };
		E11035F51A200E6B00B46F6D /* BOXHashHelper.m */ = {isa = PBXFileReference; fileEncoding = 4; lastKnownFileType = sourcecode.c.objc; path = BOXHashHelper.m; sourceTree = "<group>"; };
		E11BED3E1ADC050000A9216F /* BOXAppToAppAnnotationBuilder.h */ = {isa = PBXFileReference; fileEncoding = 4; lastKnownFileType = sourcecode.c.h; path = BOXAppToAppAnnotationBuilder.h; sourceTree = "<group>"; };
		E11BED3F1ADC050000A9216F /* BOXAppToAppAnnotationBuilder.m */ = {isa = PBXFileReference; fileEncoding = 4; lastKnownFileType = sourcecode.c.objc; path = BOXAppToAppAnnotationBuilder.m; sourceTree = "<group>"; };
		E11BED401ADC050000A9216F /* BOXAppToAppAnnotationKeys.h */ = {isa = PBXFileReference; fileEncoding = 4; lastKnownFileType = sourcecode.c.h; path = BOXAppToAppAnnotationKeys.h; sourceTree = "<group>"; };
		E11BED411ADC050000A9216F /* BOXAppToAppApplication.h */ = {isa = PBXFileReference; fileEncoding = 4; lastKnownFileType = sourcecode.c.h; path = BOXAppToAppApplication.h; sourceTree = "<group>"; };
		E11BED421ADC050000A9216F /* BOXAppToAppApplication.m */ = {isa = PBXFileReference; fileEncoding = 4; lastKnownFileType = sourcecode.c.objc; path = BOXAppToAppApplication.m; sourceTree = "<group>"; };
		E11BED431ADC050000A9216F /* BOXAppToAppFileMetadata.h */ = {isa = PBXFileReference; fileEncoding = 4; lastKnownFileType = sourcecode.c.h; path = BOXAppToAppFileMetadata.h; sourceTree = "<group>"; };
		E11BED441ADC050000A9216F /* BOXAppToAppFileMetadata.m */ = {isa = PBXFileReference; fileEncoding = 4; lastKnownFileType = sourcecode.c.objc; path = BOXAppToAppFileMetadata.m; sourceTree = "<group>"; };
		E11BED471ADC050000A9216F /* BOXAppToAppMessage.h */ = {isa = PBXFileReference; fileEncoding = 4; lastKnownFileType = sourcecode.c.h; path = BOXAppToAppMessage.h; sourceTree = "<group>"; };
		E11BED481ADC050000A9216F /* BOXAppToAppMessage.m */ = {isa = PBXFileReference; fileEncoding = 4; lastKnownFileType = sourcecode.c.objc; path = BOXAppToAppMessage.m; sourceTree = "<group>"; };
		E13FB7541DBFD3FE00B08141 /* BOXUserAvatarRequest.h */ = {isa = PBXFileReference; fileEncoding = 4; lastKnownFileType = sourcecode.c.h; path = BOXUserAvatarRequest.h; sourceTree = "<group>"; };
		E13FB7551DBFD3FE00B08141 /* BOXUserAvatarRequest.m */ = {isa = PBXFileReference; fileEncoding = 4; lastKnownFileType = sourcecode.c.objc; path = BOXUserAvatarRequest.m; sourceTree = "<group>"; };
		E13FB7581DBFD5AA00B08141 /* BOXUserAvatarRequestTests.m */ = {isa = PBXFileReference; fileEncoding = 4; lastKnownFileType = sourcecode.c.objc; path = BOXUserAvatarRequestTests.m; sourceTree = "<group>"; };
		E15595981A2D22C00070ED1E /* BOXBookmarkRequest.h */ = {isa = PBXFileReference; fileEncoding = 4; lastKnownFileType = sourcecode.c.h; path = BOXBookmarkRequest.h; sourceTree = "<group>"; };
		E15595991A2D22C00070ED1E /* BOXBookmarkRequest.m */ = {isa = PBXFileReference; fileEncoding = 4; lastKnownFileType = sourcecode.c.objc; path = BOXBookmarkRequest.m; sourceTree = "<group>"; };
		E155959E1A2D416F0070ED1E /* BOXFolderRequestTests.m */ = {isa = PBXFileReference; fileEncoding = 4; lastKnownFileType = sourcecode.c.objc; path = BOXFolderRequestTests.m; sourceTree = "<group>"; };
		E155959F1A2D416F0070ED1E /* BOXBookmarkRequestTests.m */ = {isa = PBXFileReference; fileEncoding = 4; lastKnownFileType = sourcecode.c.objc; path = BOXBookmarkRequestTests.m; sourceTree = "<group>"; };
		E15595A21A2D4B8E0070ED1E /* bookmark_default_fields.json */ = {isa = PBXFileReference; fileEncoding = 4; lastKnownFileType = text.json; path = bookmark_default_fields.json; sourceTree = "<group>"; };
		E15595A31A2D4B8E0070ED1E /* folder_default_fields.json */ = {isa = PBXFileReference; fileEncoding = 4; lastKnownFileType = text.json; path = folder_default_fields.json; sourceTree = "<group>"; };
		E155960F1A3670840070ED1E /* BOXBookmarkTests.m */ = {isa = PBXFileReference; fileEncoding = 4; lastKnownFileType = sourcecode.c.objc; path = BOXBookmarkTests.m; sourceTree = "<group>"; };
		E15596101A3670840070ED1E /* BOXFolderTests.m */ = {isa = PBXFileReference; fileEncoding = 4; lastKnownFileType = sourcecode.c.objc; path = BOXFolderTests.m; sourceTree = "<group>"; };
		E15596151A3670F00070ED1E /* bookmark_mini_fields.json */ = {isa = PBXFileReference; fileEncoding = 4; lastKnownFileType = text.json; path = bookmark_mini_fields.json; sourceTree = "<group>"; };
		E15596161A3670F00070ED1E /* folder_mini_fields.json */ = {isa = PBXFileReference; fileEncoding = 4; lastKnownFileType = text.json; path = folder_mini_fields.json; sourceTree = "<group>"; };
		E15596191A367A570070ED1E /* bookmark_all_fields.json */ = {isa = PBXFileReference; fileEncoding = 4; lastKnownFileType = text.json; path = bookmark_all_fields.json; sourceTree = "<group>"; };
		E155961B1A367A6D0070ED1E /* folder_all_fields.json */ = {isa = PBXFileReference; fileEncoding = 4; lastKnownFileType = text.json; path = folder_all_fields.json; sourceTree = "<group>"; };
		E18896E81A3BBA30007F7330 /* BOXRequestWithSharedLinkHeader.h */ = {isa = PBXFileReference; fileEncoding = 4; lastKnownFileType = sourcecode.c.h; path = BOXRequestWithSharedLinkHeader.h; sourceTree = "<group>"; };
		E18896E91A3BBA30007F7330 /* BOXRequestWithSharedLinkHeader.m */ = {isa = PBXFileReference; fileEncoding = 4; lastKnownFileType = sourcecode.c.objc; path = BOXRequestWithSharedLinkHeader.m; sourceTree = "<group>"; };
		E18896EE1A3BD144007F7330 /* BOXContentClient_Private.h */ = {isa = PBXFileReference; fileEncoding = 4; lastKnownFileType = sourcecode.c.h; path = BOXContentClient_Private.h; sourceTree = "<group>"; };
		E1A8FD531A38F28D00475089 /* BOXFolderShareRequest.h */ = {isa = PBXFileReference; fileEncoding = 4; lastKnownFileType = sourcecode.c.h; path = BOXFolderShareRequest.h; sourceTree = "<group>"; };
		E1A8FD541A38F28D00475089 /* BOXFolderShareRequest.m */ = {isa = PBXFileReference; fileEncoding = 4; lastKnownFileType = sourcecode.c.objc; path = BOXFolderShareRequest.m; sourceTree = "<group>"; };
		E1A8FD5F1A3A2E5800475089 /* BOXFolderShareRequestTests.m */ = {isa = PBXFileReference; fileEncoding = 4; lastKnownFileType = sourcecode.c.objc; path = BOXFolderShareRequestTests.m; sourceTree = "<group>"; };
		E1A8FD601A3A2E5800475089 /* BOXFolderUnshareRequestTests.m */ = {isa = PBXFileReference; fileEncoding = 4; lastKnownFileType = sourcecode.c.objc; path = BOXFolderUnshareRequestTests.m; sourceTree = "<group>"; };
		E1A8FD651A3A3A6600475089 /* folder_default_fields_not_shared.json */ = {isa = PBXFileReference; fileEncoding = 4; lastKnownFileType = text.json; path = folder_default_fields_not_shared.json; sourceTree = "<group>"; };
		E1A8FD671A3A3CFA00475089 /* folder_default_fields_shared.json */ = {isa = PBXFileReference; fileEncoding = 4; lastKnownFileType = text.json; path = folder_default_fields_shared.json; sourceTree = "<group>"; };
		E1CAD4CC1A16C85C006ECAFD /* BOXFileDeleteRequest.h */ = {isa = PBXFileReference; fileEncoding = 4; lastKnownFileType = sourcecode.c.h; path = BOXFileDeleteRequest.h; sourceTree = "<group>"; };
		E1CAD4CD1A16C85C006ECAFD /* BOXFileDeleteRequest.m */ = {isa = PBXFileReference; fileEncoding = 4; lastKnownFileType = sourcecode.c.objc; path = BOXFileDeleteRequest.m; sourceTree = "<group>"; };
		E1CAD4CE1A16C85C006ECAFD /* BOXFileDownloadRequest.h */ = {isa = PBXFileReference; fileEncoding = 4; lastKnownFileType = sourcecode.c.h; path = BOXFileDownloadRequest.h; sourceTree = "<group>"; };
		E1CAD4CF1A16C85C006ECAFD /* BOXFileDownloadRequest.m */ = {isa = PBXFileReference; fileEncoding = 4; lastKnownFileType = sourcecode.c.objc; path = BOXFileDownloadRequest.m; sourceTree = "<group>"; };
		E1CAD4D01A16C85C006ECAFD /* BOXFolderCreateRequest.h */ = {isa = PBXFileReference; fileEncoding = 4; lastKnownFileType = sourcecode.c.h; path = BOXFolderCreateRequest.h; sourceTree = "<group>"; };
		E1CAD4D11A16C85C006ECAFD /* BOXFolderCreateRequest.m */ = {isa = PBXFileReference; fileEncoding = 4; lastKnownFileType = sourcecode.c.objc; path = BOXFolderCreateRequest.m; sourceTree = "<group>"; };
		E1CAD4D21A16C85C006ECAFD /* BOXFolderDeleteRequest.h */ = {isa = PBXFileReference; fileEncoding = 4; lastKnownFileType = sourcecode.c.h; path = BOXFolderDeleteRequest.h; sourceTree = "<group>"; };
		E1CAD4D31A16C85C006ECAFD /* BOXFolderDeleteRequest.m */ = {isa = PBXFileReference; fileEncoding = 4; lastKnownFileType = sourcecode.c.objc; path = BOXFolderDeleteRequest.m; sourceTree = "<group>"; };
		E1CAD4D41A16C85C006ECAFD /* BOXRequest_Private.h */ = {isa = PBXFileReference; fileEncoding = 4; lastKnownFileType = sourcecode.c.h; path = BOXRequest_Private.h; sourceTree = "<group>"; };
		E1CAD4E01A16F166006ECAFD /* BOXContentClient+User.h */ = {isa = PBXFileReference; fileEncoding = 4; lastKnownFileType = sourcecode.c.h; path = "BOXContentClient+User.h"; sourceTree = "<group>"; };
		E1CAD4E11A16F166006ECAFD /* BOXContentClient+User.m */ = {isa = PBXFileReference; fileEncoding = 4; lastKnownFileType = sourcecode.c.objc; path = "BOXContentClient+User.m"; sourceTree = "<group>"; };
		E1CAD4E61A16F262006ECAFD /* BOXUserRequest.h */ = {isa = PBXFileReference; fileEncoding = 4; lastKnownFileType = sourcecode.c.h; path = BOXUserRequest.h; sourceTree = "<group>"; };
		E1CAD4E71A16F262006ECAFD /* BOXUserRequest.m */ = {isa = PBXFileReference; fileEncoding = 4; lastKnownFileType = sourcecode.c.objc; path = BOXUserRequest.m; sourceTree = "<group>"; };
		E1D5A6301A78736300584810 /* BOXSharedLinkItemSource.h */ = {isa = PBXFileReference; fileEncoding = 4; lastKnownFileType = sourcecode.c.h; name = BOXSharedLinkItemSource.h; path = Protocols/BOXSharedLinkItemSource.h; sourceTree = "<group>"; };
		E1DD600D1A3A6DD700C4BD41 /* BOXSharedItemRequestTests.m */ = {isa = PBXFileReference; fileEncoding = 4; lastKnownFileType = sourcecode.c.objc; path = BOXSharedItemRequestTests.m; sourceTree = "<group>"; };
		E1DD602F1A3A8DBD00C4BD41 /* BOXBookmarkShareRequest.h */ = {isa = PBXFileReference; fileEncoding = 4; lastKnownFileType = sourcecode.c.h; path = BOXBookmarkShareRequest.h; sourceTree = "<group>"; };
		E1DD60301A3A8DBD00C4BD41 /* BOXBookmarkShareRequest.m */ = {isa = PBXFileReference; fileEncoding = 4; lastKnownFileType = sourcecode.c.objc; path = BOXBookmarkShareRequest.m; sourceTree = "<group>"; };
		E1DD60311A3A8DBD00C4BD41 /* BOXBookmarkUnshareRequest.h */ = {isa = PBXFileReference; fileEncoding = 4; lastKnownFileType = sourcecode.c.h; path = BOXBookmarkUnshareRequest.h; sourceTree = "<group>"; };
		E1DD60321A3A8DBD00C4BD41 /* BOXBookmarkUnshareRequest.m */ = {isa = PBXFileReference; fileEncoding = 4; lastKnownFileType = sourcecode.c.objc; path = BOXBookmarkUnshareRequest.m; sourceTree = "<group>"; };
		E1DD60391A3A8F1B00C4BD41 /* BOXFileShareRequest.h */ = {isa = PBXFileReference; fileEncoding = 4; lastKnownFileType = sourcecode.c.h; path = BOXFileShareRequest.h; sourceTree = "<group>"; };
		E1DD603A1A3A8F1B00C4BD41 /* BOXFileShareRequest.m */ = {isa = PBXFileReference; fileEncoding = 4; lastKnownFileType = sourcecode.c.objc; path = BOXFileShareRequest.m; sourceTree = "<group>"; };
		E1DD603B1A3A8F1B00C4BD41 /* BOXFileUnshareRequest.h */ = {isa = PBXFileReference; fileEncoding = 4; lastKnownFileType = sourcecode.c.h; path = BOXFileUnshareRequest.h; sourceTree = "<group>"; };
		E1DD603C1A3A8F1B00C4BD41 /* BOXFileUnshareRequest.m */ = {isa = PBXFileReference; fileEncoding = 4; lastKnownFileType = sourcecode.c.objc; path = BOXFileUnshareRequest.m; sourceTree = "<group>"; };
		E1F9AE0A1A3B830800D44858 /* BOXBookmarkShareRequestTests.m */ = {isa = PBXFileReference; fileEncoding = 4; lastKnownFileType = sourcecode.c.objc; path = BOXBookmarkShareRequestTests.m; sourceTree = "<group>"; };
		E1F9AE0B1A3B830800D44858 /* BOXBookmarkUnshareRequestTests.m */ = {isa = PBXFileReference; fileEncoding = 4; lastKnownFileType = sourcecode.c.objc; path = BOXBookmarkUnshareRequestTests.m; sourceTree = "<group>"; };
		E1F9AE0E1A3B831300D44858 /* BOXFileShareRequestTests.m */ = {isa = PBXFileReference; fileEncoding = 4; lastKnownFileType = sourcecode.c.objc; path = BOXFileShareRequestTests.m; sourceTree = "<group>"; };
		E1F9AE0F1A3B831300D44858 /* BOXFileUnshareRequestTests.m */ = {isa = PBXFileReference; fileEncoding = 4; lastKnownFileType = sourcecode.c.objc; path = BOXFileUnshareRequestTests.m; sourceTree = "<group>"; };
		E1F9AE121A3B843300D44858 /* file_default_fields_not_shared.json */ = {isa = PBXFileReference; fileEncoding = 4; lastKnownFileType = text.json; path = file_default_fields_not_shared.json; sourceTree = "<group>"; };
		E1F9AE131A3B843300D44858 /* file_default_fields_shared.json */ = {isa = PBXFileReference; fileEncoding = 4; lastKnownFileType = text.json; path = file_default_fields_shared.json; sourceTree = "<group>"; };
		E1F9AE161A3B845A00D44858 /* bookmark_default_fields_not_shared.json */ = {isa = PBXFileReference; fileEncoding = 4; lastKnownFileType = text.json; path = bookmark_default_fields_not_shared.json; sourceTree = "<group>"; };
		E1F9AE171A3B845A00D44858 /* bookmark_default_fields_shared.json */ = {isa = PBXFileReference; fileEncoding = 4; lastKnownFileType = text.json; path = bookmark_default_fields_shared.json; sourceTree = "<group>"; };
		E4081D8E1758728900F6D6AA /* CoreFoundation.framework */ = {isa = PBXFileReference; lastKnownFileType = wrapper.framework; name = CoreFoundation.framework; path = System/Library/Frameworks/CoreFoundation.framework; sourceTree = SDKROOT; };
		E4081D921758728900F6D6AA /* BoxContentSDKResources-Info.plist */ = {isa = PBXFileReference; lastKnownFileType = text.plist.xml; path = "BoxContentSDKResources-Info.plist"; sourceTree = "<group>"; };
		E4081D941758728900F6D6AA /* en */ = {isa = PBXFileReference; lastKnownFileType = text.plist.strings; name = en; path = en.lproj/InfoPlist.strings; sourceTree = "<group>"; };
		E4081D961758728900F6D6AA /* BoxContentSDKResources-Prefix.pch */ = {isa = PBXFileReference; lastKnownFileType = sourcecode.c.h; path = "BoxContentSDKResources-Prefix.pch"; sourceTree = "<group>"; };
		E4081E4D175EF1B900F6D6AA /* CoreGraphics.framework */ = {isa = PBXFileReference; lastKnownFileType = wrapper.framework; name = CoreGraphics.framework; path = System/Library/Frameworks/CoreGraphics.framework; sourceTree = SDKROOT; };
		E40C7A48174BFDB500477760 /* Security.framework */ = {isa = PBXFileReference; lastKnownFileType = wrapper.framework; name = Security.framework; path = System/Library/Frameworks/Security.framework; sourceTree = SDKROOT; };
		E44A95B016E21C5100356ADA /* BOXContentSDKConstants.m */ = {isa = PBXFileReference; fileEncoding = 4; lastKnownFileType = sourcecode.c.objc; path = BOXContentSDKConstants.m; sourceTree = "<group>"; };
		E470433B16D41DC500FED29A /* libBoxContentSDK.a */ = {isa = PBXFileReference; explicitFileType = archive.ar; includeInIndex = 0; path = libBoxContentSDK.a; sourceTree = BUILT_PRODUCTS_DIR; };
		E470433E16D41DC500FED29A /* Foundation.framework */ = {isa = PBXFileReference; lastKnownFileType = wrapper.framework; name = Foundation.framework; path = System/Library/Frameworks/Foundation.framework; sourceTree = SDKROOT; };
		E470434216D41DC500FED29A /* BoxContentSDK-Prefix.pch */ = {isa = PBXFileReference; lastKnownFileType = sourcecode.c.h; path = "BoxContentSDK-Prefix.pch"; sourceTree = "<group>"; };
		E470434316D41DC500FED29A /* BOXContentSDK.h */ = {isa = PBXFileReference; lastKnownFileType = sourcecode.c.h; path = BOXContentSDK.h; sourceTree = "<group>"; };
		E4C3289716D6F447002DC905 /* BOXLog.h */ = {isa = PBXFileReference; lastKnownFileType = sourcecode.c.h; path = BOXLog.h; sourceTree = "<group>"; };
		E4CA6F54173F13C10089680F /* BOXParallelAPIQueueManager.h */ = {isa = PBXFileReference; fileEncoding = 4; lastKnownFileType = sourcecode.c.h; path = BOXParallelAPIQueueManager.h; sourceTree = "<group>"; };
		E4CA6F55173F13C10089680F /* BOXParallelAPIQueueManager.m */ = {isa = PBXFileReference; fileEncoding = 4; lastKnownFileType = sourcecode.c.objc; path = BOXParallelAPIQueueManager.m; sourceTree = "<group>"; };
		E4CA6F5C173F1C750089680F /* BOXParallelOAuth2Session.h */ = {isa = PBXFileReference; fileEncoding = 4; lastKnownFileType = sourcecode.c.h; path = BOXParallelOAuth2Session.h; sourceTree = "<group>"; };
		E4CA6F5D173F1C750089680F /* BOXParallelOAuth2Session.m */ = {isa = PBXFileReference; fileEncoding = 4; lastKnownFileType = sourcecode.c.objc; path = BOXParallelOAuth2Session.m; sourceTree = "<group>"; };
		E4CF273516DC4A5100F5979E /* BOXContentSDKConstants.h */ = {isa = PBXFileReference; fileEncoding = 4; lastKnownFileType = sourcecode.c.h; path = BOXContentSDKConstants.h; sourceTree = "<group>"; };
		E4F4693517264439000CAD86 /* BOXContentSDKErrors.h */ = {isa = PBXFileReference; lastKnownFileType = sourcecode.c.h; path = BOXContentSDKErrors.h; sourceTree = "<group>"; };
		E4FAD97C172CE2C50052AD11 /* NSString+BOXURLHelper.h */ = {isa = PBXFileReference; fileEncoding = 4; lastKnownFileType = sourcecode.c.h; path = "NSString+BOXURLHelper.h"; sourceTree = "<group>"; };
		E4FAD97D172CE2C50052AD11 /* NSString+BOXURLHelper.m */ = {isa = PBXFileReference; fileEncoding = 4; lastKnownFileType = sourcecode.c.objc; path = "NSString+BOXURLHelper.m"; sourceTree = "<group>"; };
		E4FAD97E172CE2C50052AD11 /* NSURL+BOXURLHelper.h */ = {isa = PBXFileReference; fileEncoding = 4; lastKnownFileType = sourcecode.c.h; path = "NSURL+BOXURLHelper.h"; sourceTree = "<group>"; };
		E4FAD97F172CE2C50052AD11 /* NSURL+BOXURLHelper.m */ = {isa = PBXFileReference; fileEncoding = 4; lastKnownFileType = sourcecode.c.objc; path = "NSURL+BOXURLHelper.m"; sourceTree = "<group>"; };
		E4FAD982172CE2C50052AD11 /* BOXISO8601DateFormatter.h */ = {isa = PBXFileReference; fileEncoding = 4; lastKnownFileType = sourcecode.c.h; path = BOXISO8601DateFormatter.h; sourceTree = "<group>"; };
		E4FAD983172CE2C50052AD11 /* BOXISO8601DateFormatter.m */ = {isa = PBXFileReference; fileEncoding = 4; lastKnownFileType = sourcecode.c.objc; path = BOXISO8601DateFormatter.m; sourceTree = "<group>"; };
		E4FAD984172CE2C50052AD11 /* LICENSE.txt */ = {isa = PBXFileReference; fileEncoding = 4; lastKnownFileType = text; path = LICENSE.txt; sourceTree = "<group>"; };
		E4FAD985172CE2C50052AD11 /* README.md */ = {isa = PBXFileReference; fileEncoding = 4; lastKnownFileType = text; path = README.md; sourceTree = "<group>"; };
		E4FAD996172CE2C50052AD11 /* BOXAuthorizationViewController.h */ = {isa = PBXFileReference; fileEncoding = 4; lastKnownFileType = sourcecode.c.h; path = BOXAuthorizationViewController.h; sourceTree = "<group>"; };
		E4FAD997172CE2C50052AD11 /* BOXAuthorizationViewController.m */ = {isa = PBXFileReference; fileEncoding = 4; lastKnownFileType = sourcecode.c.objc; path = BOXAuthorizationViewController.m; sourceTree = "<group>"; };
		E4FAD998172CE2C50052AD11 /* BOXOAuth2Session.h */ = {isa = PBXFileReference; fileEncoding = 4; lastKnownFileType = sourcecode.c.h; path = BOXOAuth2Session.h; sourceTree = "<group>"; };
		E4FAD999172CE2C50052AD11 /* BOXOAuth2Session.m */ = {isa = PBXFileReference; fileEncoding = 4; lastKnownFileType = sourcecode.c.objc; path = BOXOAuth2Session.m; sourceTree = "<group>"; };
		E4FAD99D172CE2C50052AD11 /* BOXAPIAuthenticatedOperation.h */ = {isa = PBXFileReference; fileEncoding = 4; lastKnownFileType = sourcecode.c.h; path = BOXAPIAuthenticatedOperation.h; sourceTree = "<group>"; };
		E4FAD99E172CE2C50052AD11 /* BOXAPIAuthenticatedOperation.m */ = {isa = PBXFileReference; fileEncoding = 4; lastKnownFileType = sourcecode.c.objc; path = BOXAPIAuthenticatedOperation.m; sourceTree = "<group>"; };
		E4FAD99F172CE2C50052AD11 /* BOXAPIDataOperation.h */ = {isa = PBXFileReference; fileEncoding = 4; lastKnownFileType = sourcecode.c.h; path = BOXAPIDataOperation.h; sourceTree = "<group>"; };
		E4FAD9A0172CE2C50052AD11 /* BOXAPIDataOperation.m */ = {isa = PBXFileReference; fileEncoding = 4; lastKnownFileType = sourcecode.c.objc; path = BOXAPIDataOperation.m; sourceTree = "<group>"; };
		E4FAD9A1172CE2C50052AD11 /* BOXAPIJSONOperation.h */ = {isa = PBXFileReference; fileEncoding = 4; lastKnownFileType = sourcecode.c.h; path = BOXAPIJSONOperation.h; sourceTree = "<group>"; };
		E4FAD9A2172CE2C50052AD11 /* BOXAPIJSONOperation.m */ = {isa = PBXFileReference; fileEncoding = 4; lastKnownFileType = sourcecode.c.objc; path = BOXAPIJSONOperation.m; sourceTree = "<group>"; };
		E4FAD9A3172CE2C50052AD11 /* BOXAPIMultipartToJSONOperation.h */ = {isa = PBXFileReference; fileEncoding = 4; lastKnownFileType = sourcecode.c.h; path = BOXAPIMultipartToJSONOperation.h; sourceTree = "<group>"; };
		E4FAD9A4172CE2C50052AD11 /* BOXAPIMultipartToJSONOperation.m */ = {isa = PBXFileReference; fileEncoding = 4; lastKnownFileType = sourcecode.c.objc; path = BOXAPIMultipartToJSONOperation.m; sourceTree = "<group>"; };
		E4FAD9A5172CE2C50052AD11 /* BOXAPIOAuth2ToJSONOperation.h */ = {isa = PBXFileReference; fileEncoding = 4; lastKnownFileType = sourcecode.c.h; path = BOXAPIOAuth2ToJSONOperation.h; sourceTree = "<group>"; };
		E4FAD9A6172CE2C50052AD11 /* BOXAPIOAuth2ToJSONOperation.m */ = {isa = PBXFileReference; fileEncoding = 4; lastKnownFileType = sourcecode.c.objc; path = BOXAPIOAuth2ToJSONOperation.m; sourceTree = "<group>"; };
		E4FAD9A7172CE2C50052AD11 /* BOXAPIOperation.h */ = {isa = PBXFileReference; fileEncoding = 4; lastKnownFileType = sourcecode.c.h; path = BOXAPIOperation.h; sourceTree = "<group>"; };
		E4FAD9A8172CE2C50052AD11 /* BOXAPIOperation.m */ = {isa = PBXFileReference; fileEncoding = 4; lastKnownFileType = sourcecode.c.objc; path = BOXAPIOperation.m; sourceTree = "<group>"; };
		E4FAD9AA172CE2C50052AD11 /* BOXAPIQueueManager.h */ = {isa = PBXFileReference; fileEncoding = 4; lastKnownFileType = sourcecode.c.h; path = BOXAPIQueueManager.h; sourceTree = "<group>"; };
		E4FAD9AB172CE2C50052AD11 /* BOXAPIQueueManager.m */ = {isa = PBXFileReference; fileEncoding = 4; lastKnownFileType = sourcecode.c.objc; path = BOXAPIQueueManager.m; sourceTree = "<group>"; };
		E4FAD9AC172CE2C50052AD11 /* BOXSerialAPIQueueManager.h */ = {isa = PBXFileReference; fileEncoding = 4; lastKnownFileType = sourcecode.c.h; path = BOXSerialAPIQueueManager.h; sourceTree = "<group>"; };
		E4FAD9AD172CE2C50052AD11 /* BOXSerialAPIQueueManager.m */ = {isa = PBXFileReference; fileEncoding = 4; lastKnownFileType = sourcecode.c.objc; path = BOXSerialAPIQueueManager.m; sourceTree = "<group>"; };
		E4FADA2A172CE35F0052AD11 /* UIKit.framework */ = {isa = PBXFileReference; lastKnownFileType = wrapper.framework; name = UIKit.framework; path = System/Library/Frameworks/UIKit.framework; sourceTree = SDKROOT; };
		E4FADA2D172CE9DC0052AD11 /* CHANGES.md */ = {isa = PBXFileReference; fileEncoding = 4; lastKnownFileType = text; path = CHANGES.md; sourceTree = "<group>"; };
/* End PBXFileReference section */

/* Begin PBXFrameworksBuildPhase section */
		15605D821A20132200C5EE5A /* Frameworks */ = {
			isa = PBXFrameworksBuildPhase;
			buildActionMask = 2147483647;
			files = (
				15605D8B1A20132200C5EE5A /* libBoxContentSDK.a in Frameworks */,
				15605DA01A2013B800C5EE5A /* libOCMock.a in Frameworks */,
			);
			runOnlyForDeploymentPostprocessing = 0;
		};
		E470433816D41DC500FED29A /* Frameworks */ = {
			isa = PBXFrameworksBuildPhase;
			buildActionMask = 2147483647;
			files = (
				E40C7A49174BFDB500477760 /* Security.framework in Frameworks */,
				C54BBF701758539E00F5DAD8 /* QuartzCore.framework in Frameworks */,
				E4FADA2B172CE35F0052AD11 /* UIKit.framework in Frameworks */,
				E470433F16D41DC500FED29A /* Foundation.framework in Frameworks */,
			);
			runOnlyForDeploymentPostprocessing = 0;
		};
/* End PBXFrameworksBuildPhase section */

/* Begin PBXGroup section */
		150D112D1A5DD498009B269D /* Sessions */ = {
			isa = PBXGroup;
			children = (
				86DADC271B29657C004D9624 /* BOXAppUserSessionTests.m */,
				150D11331A5DD4B8009B269D /* BOXOauth2SessionTests.m */,
			);
			name = Sessions;
			sourceTree = "<group>";
		};
		15605D861A20132200C5EE5A /* BoxContentSDKTests */ = {
			isa = PBXGroup;
			children = (
				156B01A01A535FEA00F01FF1 /* BOXCannedResponse.h */,
				156B01A11A535FEA00F01FF1 /* BOXCannedResponse.m */,
				15F5EE781A23FFC400FBBE1D /* BOXCannedURLProtocol.h */,
				15F5EE791A23FFC400FBBE1D /* BOXCannedURLProtocol.m */,
				15F5EE521A20165800FBBE1D /* BOXContentSDKTestCase.h */,
				15F5EE531A20165800FBBE1D /* BOXContentSDKTestCase.m */,
				C5EE896E1CC69DF50076CE2F /* Categories */,
				15F5EE6F1A23FED600FBBE1D /* CannedResponses */,
				15F5EE6C1A23B60300FBBE1D /* Clients */,
				150D112D1A5DD498009B269D /* Sessions */,
				159A94391A2FD1620063B0FD /* Models */,
				15F5EE4A1A20157100FBBE1D /* Requests */,
				15605D941A2013B800C5EE5A /* Libraries */,
				15605D871A20132200C5EE5A /* Supporting Files */,
			);
			path = BoxContentSDKTests;
			sourceTree = "<group>";
		};
		15605D871A20132200C5EE5A /* Supporting Files */ = {
			isa = PBXGroup;
			children = (
				15605D881A20132200C5EE5A /* Info.plist */,
			);
			name = "Supporting Files";
			sourceTree = "<group>";
		};
		15605D941A2013B800C5EE5A /* Libraries */ = {
			isa = PBXGroup;
			children = (
				15605D951A2013B800C5EE5A /* libOCMock.a */,
				15605D961A2013B800C5EE5A /* OCMock */,
			);
			path = Libraries;
			sourceTree = "<group>";
		};
		15605D961A2013B800C5EE5A /* OCMock */ = {
			isa = PBXGroup;
			children = (
				15605D971A2013B800C5EE5A /* NSNotificationCenter+OCMAdditions.h */,
				15605D981A2013B800C5EE5A /* OCMArg.h */,
				15605D991A2013B800C5EE5A /* OCMConstraint.h */,
				15605D9A1A2013B800C5EE5A /* OCMLocation.h */,
				15605D9B1A2013B800C5EE5A /* OCMMacroState.h */,
				15605D9C1A2013B800C5EE5A /* OCMock.h */,
				15605D9D1A2013B800C5EE5A /* OCMockObject.h */,
				15605D9E1A2013B800C5EE5A /* OCMRecorder.h */,
				15605D9F1A2013B800C5EE5A /* OCMStubRecorder.h */,
			);
			path = OCMock;
			sourceTree = "<group>";
		};
		15958DE71A1432AB00AEBCEE /* Clients */ = {
			isa = PBXGroup;
			children = (
				15958DEA1A1432AB00AEBCEE /* BOXContentClient.h */,
				15958DEB1A1432AB00AEBCEE /* BOXContentClient.m */,
				15958E571A1445A300AEBCEE /* BOXContentClient+Authentication.h */,
				15958E581A1445A300AEBCEE /* BOXContentClient+Authentication.m */,
				E1CAD4E01A16F166006ECAFD /* BOXContentClient+User.h */,
				E1CAD4E11A16F166006ECAFD /* BOXContentClient+User.m */,
				C5B9B81E1A39A76800B8EB1A /* BOXContentClient+Comment.h */,
				C5B9B81F1A39A76800B8EB1A /* BOXContentClient+Comment.m */,
				C5972A761A3F4E2C00225CBA /* BOXContentClient+Collection.h */,
				C5972A771A3F4E2C00225CBA /* BOXContentClient+Collection.m */,
				C5C0861A1A42F584004DB48A /* BOXContentClient+Event.h */,
				C5C0861B1A42F584004DB48A /* BOXContentClient+Event.m */,
				0E5E146F1A4116EA00B205F6 /* BOXContentClient+Collaboration.h */,
				0E5E14701A4116EA00B205F6 /* BOXContentClient+Collaboration.m */,
				E18896EE1A3BD144007F7330 /* BOXContentClient_Private.h */,
				150C27721A699AA400099850 /* BOXContentClient+FileVersion.h */,
				150C27731A699AA400099850 /* BOXContentClient+FileVersion.m */,
				150C277D1A699D0000099850 /* BOXContentClient+Search.h */,
				150C277E1A699D0000099850 /* BOXContentClient+Search.m */,
				150C27961A69C2DE00099850 /* BOXContentClient+SharedLink.h */,
				150C27971A69C2DE00099850 /* BOXContentClient+SharedLink.m */,
				150C279E1A69DBFC00099850 /* BOXContentClient+File.h */,
				150C279F1A69DBFC00099850 /* BOXContentClient+File.m */,
				150C27A21A69DC0E00099850 /* BOXContentClient+Folder.h */,
				150C27A31A69DC0E00099850 /* BOXContentClient+Folder.m */,
				150C27A61A69DC2300099850 /* BOXContentClient+Bookmark.h */,
				150C27A71A69DC2300099850 /* BOXContentClient+Bookmark.m */,
				86C514A51B2BC1600078565C /* BOXContentClient+Metadata.h */,
				86C514A61B2BC1600078565C /* BOXContentClient+Metadata.m */,
				AA73ED071E36C2620010F6D8 /* BOXContentClient+RecentItems.h */,
				AA73ED081E36C2620010F6D8 /* BOXContentClient+RecentItems.m */,
			);
			path = Clients;
			sourceTree = "<group>";
		};
		15958DF21A14338900AEBCEE /* Requests */ = {
			isa = PBXGroup;
			children = (
				15958E0F1A14338A00AEBCEE /* BOXRequest.h */,
				E1CAD4D41A16C85C006ECAFD /* BOXRequest_Private.h */,
				15958E101A14338A00AEBCEE /* BOXRequest.m */,
				8676E0C31B2D7EAC00AC2677 /* BOXRequest+Metadata.h */,
				8676E0C41B2D7EAC00AC2677 /* BOXRequest+Metadata.m */,
				E18896E81A3BBA30007F7330 /* BOXRequestWithSharedLinkHeader.h */,
				E18896E91A3BBA30007F7330 /* BOXRequestWithSharedLinkHeader.m */,
				15958DF51A14338900AEBCEE /* BOXFileRequest.h */,
				15958DF61A14338900AEBCEE /* BOXFileRequest.m */,
				C57E95E01A3752E90094D7B0 /* BOXFileCommentsRequest.h */,
				C57E95E11A3752E90094D7B0 /* BOXFileCommentsRequest.m */,
				15958DF31A14338900AEBCEE /* BOXFileCopyRequest.h */,
				15958DF41A14338900AEBCEE /* BOXFileCopyRequest.m */,
				E1CAD4CC1A16C85C006ECAFD /* BOXFileDeleteRequest.h */,
				E1CAD4CD1A16C85C006ECAFD /* BOXFileDeleteRequest.m */,
				E1CAD4CE1A16C85C006ECAFD /* BOXFileDownloadRequest.h */,
				E1CAD4CF1A16C85C006ECAFD /* BOXFileDownloadRequest.m */,
				15958DF71A14338900AEBCEE /* BOXFileThumbnailRequest.h */,
				15958DF81A14338900AEBCEE /* BOXFileThumbnailRequest.m */,
				E1DD60391A3A8F1B00C4BD41 /* BOXFileShareRequest.h */,
				E1DD603A1A3A8F1B00C4BD41 /* BOXFileShareRequest.m */,
				E1DD603B1A3A8F1B00C4BD41 /* BOXFileUnshareRequest.h */,
				E1DD603C1A3A8F1B00C4BD41 /* BOXFileUnshareRequest.m */,
				15958DF91A14338900AEBCEE /* BOXFileUpdateRequest.h */,
				15958DFA1A14338900AEBCEE /* BOXFileUpdateRequest.m */,
				15958DFB1A14338900AEBCEE /* BOXFileUploadRequest.h */,
				15958DFC1A14338900AEBCEE /* BOXFileUploadRequest.m */,
				159BFA351A43B7E800D10476 /* BOXFileUploadNewVersionRequest.h */,
				159BFA361A43B7E800D10476 /* BOXFileUploadNewVersionRequest.m */,
				15958DFD1A14338A00AEBCEE /* BOXFileVersionsRequest.h */,
				15958DFE1A14338A00AEBCEE /* BOXFileVersionsRequest.m */,
				3DE35CAA1A5B57B500694F6D /* BOXFileVersionPromoteRequest.h */,
				3DE35CAB1A5B57B500694F6D /* BOXFileVersionPromoteRequest.m */,
				15958E011A14338A00AEBCEE /* BOXFolderRequest.h */,
				15958E021A14338A00AEBCEE /* BOXFolderRequest.m */,
				E1CAD4D01A16C85C006ECAFD /* BOXFolderCreateRequest.h */,
				E1CAD4D11A16C85C006ECAFD /* BOXFolderCreateRequest.m */,
				15958DFF1A14338A00AEBCEE /* BOXFolderCopyRequest.h */,
				15958E001A14338A00AEBCEE /* BOXFolderCopyRequest.m */,
				E1CAD4D21A16C85C006ECAFD /* BOXFolderDeleteRequest.h */,
				E1CAD4D31A16C85C006ECAFD /* BOXFolderDeleteRequest.m */,
				15958E031A14338A00AEBCEE /* BOXFolderUpdateRequest.h */,
				15958E041A14338A00AEBCEE /* BOXFolderUpdateRequest.m */,
				15958E131A14338A00AEBCEE /* BOXFolderUnshareRequest.h */,
				15958E141A14338A00AEBCEE /* BOXFolderUnshareRequest.m */,
				E1A8FD531A38F28D00475089 /* BOXFolderShareRequest.h */,
				E1A8FD541A38F28D00475089 /* BOXFolderShareRequest.m */,
				0E16F0FF1A42390700BDDA21 /* BOXFolderCollaborationsRequest.h */,
				0E16F1001A42390700BDDA21 /* BOXFolderCollaborationsRequest.m */,
				15958E071A14338A00AEBCEE /* BOXItemArrayRequest.h */,
				15958E081A14338A00AEBCEE /* BOXItemArrayRequest.m */,
				15958E091A14338A00AEBCEE /* BOXSharedItemRequest.h */,
				15958E0A1A14338A00AEBCEE /* BOXSharedItemRequest.m */,
				15958E0B1A14338A00AEBCEE /* BOXFolderPaginatedItemsRequest.h */,
				70D6A5AF1ACE6A130018FDA3 /* BOXFolderPaginatedItemsRequest_Private.h */,
				15958E0C1A14338A00AEBCEE /* BOXFolderPaginatedItemsRequest.m */,
				15958E0D1A14338A00AEBCEE /* BOXPreflightCheckRequest.h */,
				700C39351ACB455E00466CA9 /* BOXFolderItemsRequest.h */,
				700C39361ACB455E00466CA9 /* BOXFolderItemsRequest.m */,
				15958E0E1A14338A00AEBCEE /* BOXPreflightCheckRequest.m */,
				15958E171A14338A00AEBCEE /* BOXTrashedFileRestoreRequest.h */,
				15958E181A14338A00AEBCEE /* BOXTrashedFileRestoreRequest.m */,
				15958E191A14338A00AEBCEE /* BOXTrashedFolderRestoreRequest.h */,
				15958E1A1A14338A00AEBCEE /* BOXTrashedFolderRestoreRequest.m */,
				E15595981A2D22C00070ED1E /* BOXBookmarkRequest.h */,
				E15595991A2D22C00070ED1E /* BOXBookmarkRequest.m */,
				C562DB611A486DF50002E510 /* BOXBookmarkCommentsRequest.h */,
				C562DB621A486DF50002E510 /* BOXBookmarkCommentsRequest.m */,
				1522C8E71A3FAFBC0075DC7D /* BOXBookmarkCopyRequest.h */,
				1522C8E81A3FAFBC0075DC7D /* BOXBookmarkCopyRequest.m */,
				157512501A576CBD006628C6 /* BOXBookmarkCreateRequest.h */,
				157512511A576CBD006628C6 /* BOXBookmarkCreateRequest.m */,
				1522C8FE1A3FCC950075DC7D /* BOXBookmarkDeleteRequest.h */,
				1522C8FF1A3FCC950075DC7D /* BOXBookmarkDeleteRequest.m */,
				E1DD602F1A3A8DBD00C4BD41 /* BOXBookmarkShareRequest.h */,
				E1DD60301A3A8DBD00C4BD41 /* BOXBookmarkShareRequest.m */,
				E1DD60311A3A8DBD00C4BD41 /* BOXBookmarkUnshareRequest.h */,
				E1DD60321A3A8DBD00C4BD41 /* BOXBookmarkUnshareRequest.m */,
				15F9C4D11A3BB7D2006EC2EE /* BOXBookmarkUpdateRequest.h */,
				15F9C4D21A3BB7D2006EC2EE /* BOXBookmarkUpdateRequest.m */,
				E1CAD4E61A16F262006ECAFD /* BOXUserRequest.h */,
				E1CAD4E71A16F262006ECAFD /* BOXUserRequest.m */,
				E13FB7541DBFD3FE00B08141 /* BOXUserAvatarRequest.h */,
				E13FB7551DBFD3FE00B08141 /* BOXUserAvatarRequest.m */,
				C53EC29A1A389FAE0007C8A7 /* BOXCommentRequest.h */,
				C53EC29B1A389FAE0007C8A7 /* BOXCommentRequest.m */,
				C53EC25C1A38855E0007C8A7 /* BOXCommentAddRequest.h */,
				C53EC25D1A38855E0007C8A7 /* BOXCommentAddRequest.m */,
				C53EC2921A389F1A0007C8A7 /* BOXCommentDeleteRequest.h */,
				C53EC2931A389F1A0007C8A7 /* BOXCommentDeleteRequest.m */,
				C53EC2A01A38A6090007C8A7 /* BOXCommentUpdateRequest.h */,
				C53EC2A11A38A6090007C8A7 /* BOXCommentUpdateRequest.m */,
				C5972A621A3F22C800225CBA /* BOXCollectionListRequest.h */,
				C5972A631A3F22C800225CBA /* BOXCollectionListRequest.m */,
				C5972A5C1A3F229A00225CBA /* BOXItemSetCollectionsRequest.h */,
				C5972A5D1A3F229A00225CBA /* BOXItemSetCollectionsRequest.m */,
				C5972A6A1A3F22E900225CBA /* BOXCollectionItemsRequest.h */,
				C5972A6B1A3F22E900225CBA /* BOXCollectionItemsRequest.m */,
				C5972A7A1A3F52F600225CBA /* BOXCollectionFavoritesRequest.h */,
				C5972A7B1A3F52F600225CBA /* BOXCollectionFavoritesRequest.m */,
				C5D91C991A41CAE900AC8B8F /* BOXEventsRequest.h */,
				C5D91C9A1A41CAE900AC8B8F /* BOXEventsRequest.m */,
				C5D91CA41A41E46000AC8B8F /* BOXEventsAdminLogsRequest.h */,
				C5D91CA51A41E46000AC8B8F /* BOXEventsAdminLogsRequest.m */,
				0E5E14631A40F82800B205F6 /* BOXCollaborationRequest.h */,
				0E5E14641A40F82800B205F6 /* BOXCollaborationRequest.m */,
				0E5E14671A41032200B205F6 /* BOXCollaborationCreateRequest.h */,
				0E5E14681A41032200B205F6 /* BOXCollaborationCreateRequest.m */,
				0E5E146B1A41105000B205F6 /* BOXCollaborationRemoveRequest.h */,
				0E5E146C1A41105000B205F6 /* BOXCollaborationRemoveRequest.m */,
				0E16F0E91A411ED400BDDA21 /* BOXCollaborationUpdateRequest.h */,
				0E16F0EA1A411ED400BDDA21 /* BOXCollaborationUpdateRequest.m */,
				0E16F11D1A43774C00BDDA21 /* BOXCollaborationPendingRequest.h */,
				0E16F11E1A43774C00BDDA21 /* BOXCollaborationPendingRequest.m */,
				0E16F1351A439CC000BDDA21 /* BOXSearchRequest.h */,
				0E16F1361A439CC000BDDA21 /* BOXSearchRequest.m */,
				0E16F1521A4A042E00BDDA21 /* BOXTrashedItemArrayRequest.h */,
				0E16F1531A4A042E00BDDA21 /* BOXTrashedItemArrayRequest.m */,
				0E24BF331A7B0C3700BD6C97 /* BOXItemShareRequest.h */,
				0E24BF341A7B0C3700BD6C97 /* BOXItemShareRequest.m */,
				86C514A11B2BB3850078565C /* BOXMetadataRequest.h */,
				86C514A21B2BB3850078565C /* BOXMetadataRequest.m */,
				8676E0BF1B2D7E2D00AC2677 /* BOXMetadataDeleteRequest.h */,
				8676E0C01B2D7E2D00AC2677 /* BOXMetadataDeleteRequest.m */,
				8676E0C71B2E36F200AC2677 /* BOXMetadataCreateRequest.h */,
				8676E0C81B2E36F200AC2677 /* BOXMetadataCreateRequest.m */,
				8676E0CB1B2E939A00AC2677 /* BOXMetadataUpdateRequest.h */,
				8676E0CC1B2E939A00AC2677 /* BOXMetadataUpdateRequest.m */,
				8676E0DF1B2F69A300AC2677 /* BOXMetadataTemplateRequest.h */,
				8676E0E01B2F69A300AC2677 /* BOXMetadataTemplateRequest.m */,
				116D14381D6FDA3D006ECC59 /* BOXAPIHeadOperation.h */,
				116D14391D6FDA3D006ECC59 /* BOXAPIHeadOperation.m */,
				AA73ED031E36C2250010F6D8 /* BOXRecentItemsRequest.h */,
				AA73ED041E36C2250010F6D8 /* BOXRecentItemsRequest.m */,
			);
			path = Requests;
			sourceTree = "<group>";
		};
		15958F101A15618200AEBCEE /* KeychainItemWrapper */ = {
			isa = PBXGroup;
			children = (
				3DE3A1D71AB112A5002E3FDA /* BOXKeychainItemWrapper.h */,
				3DE3A1D81AB112A5002E3FDA /* BOXKeychainItemWrapper.m */,
			);
			path = KeychainItemWrapper;
			sourceTree = "<group>";
		};
		159A94391A2FD1620063B0FD /* Models */ = {
			isa = PBXGroup;
			children = (
				159A943C1A2FD1840063B0FD /* BOXModelTestCase.h */,
				159A943D1A2FD1840063B0FD /* BOXModelTestCase.m */,
				159A94401A2FD19B0063B0FD /* BOXUserTests.m */,
				593277A51A313D3E005E9C72 /* BOXFileTests.m */,
				155170C11A548DA3004C00AF /* BOXFileVersionTests.m */,
				E155960F1A3670840070ED1E /* BOXBookmarkTests.m */,
				E15596101A3670840070ED1E /* BOXFolderTests.m */,
				C57E95DA1A3747230094D7B0 /* BOXCommentTests.m */,
				C5972A441A3B348B00225CBA /* BOXCollectionTests.m */,
				15F9C4C01A3B9C2F006EC2EE /* BOXSharedLinkTests.m */,
				C5972A9F1A40A11500225CBA /* BOXEventTests.m */,
				0E5E14611A40E08B00B205F6 /* BOXCollaborationTests.m */,
				15A073CB1B0BD64500352D87 /* BOXModelTests.m */,
				63832CFB1E3A84B200F7211E /* BOXRecentItemTests.m */,
			);
			name = Models;
			sourceTree = "<group>";
		};
		15F5EE4A1A20157100FBBE1D /* Requests */ = {
			isa = PBXGroup;
			children = (
				70CC169C1ACCA06300C3CC80 /* BOXFolderItemsRequestTests.m */,
				E155959F1A2D416F0070ED1E /* BOXBookmarkRequestTests.m */,
				1522C8EC1A3FB0980075DC7D /* BOXBookmarkCopyRequestTests.m */,
				1522C9051A3FCD3B0075DC7D /* BOXBookmarkDeleteRequestTests.m */,
				E1F9AE0A1A3B830800D44858 /* BOXBookmarkShareRequestTests.m */,
				E1F9AE0B1A3B830800D44858 /* BOXBookmarkUnshareRequestTests.m */,
				1578AC1B1A420F03006BD06D /* BOXBookmarkUpdateRequestTests.m */,
				C562DB681A487E970002E510 /* BOXBookmarkCommentsRequestTests.m */,
				15F5EE561A20173800FBBE1D /* BOXFileRequestTests.m */,
				C57E95E71A37611D0094D7B0 /* BOXFileCommentsRequestTests.m */,
				596BE9691A39142900206660 /* BOXFileCopyRequestTests.m */,
				1522C8F81A3FC1CC0075DC7D /* BOXFileDeleteRequestTests.m */,
				150413F01A45032A00EE99F3 /* BOXFileDownloadRequestTests.m */,
				E1F9AE0E1A3B831300D44858 /* BOXFileShareRequestTests.m */,
				150414281A4A43A100EE99F3 /* BOXFileThumbnailRequestTests.m */,
				E1F9AE0F1A3B831300D44858 /* BOXFileUnshareRequestTests.m */,
				15F9C4CD1A3BACF3006EC2EE /* BOXFileUpdateRequestTests.m */,
				1578AC2C1A422D63006BD06D /* BOXFileUploadRequestTests.m */,
				159BFA441A43BCD700D10476 /* BOXFileUploadNewVersionRequestTests.m */,
				155170C61A54927B004C00AF /* BOXFileVersionsRequestTests.m */,
				E155959E1A2D416F0070ED1E /* BOXFolderRequestTests.m */,
				1522C8E31A3FAA100075DC7D /* BOXFolderCopyRequestTests.m */,
				15280E8F1A392198008D4F5D /* BOXFolderCreateRequestTests.m */,
				1522C8F31A3FBCE70075DC7D /* BOXFolderDeleteRequestTests.m */,
				E1A8FD5F1A3A2E5800475089 /* BOXFolderShareRequestTests.m */,
				15280E9A1A39442E008D4F5D /* BOXFolderUpdateRequestTests.m */,
				E1A8FD601A3A2E5800475089 /* BOXFolderUnshareRequestTests.m */,
				C5745BE41A5AE7FB00824FFA /* BOXFolderCollaborationsRequestTests.m */,
				59AB005D1A3943BD005A6D89 /* BOXFolderPaginatedItemsRequestTests.m */,
				E1DD600D1A3A6DD700C4BD41 /* BOXSharedItemRequestTests.m */,
				63832D011E3AA68500F7211E /* BOXRecentItemsRequestTests.m */,
				15F5EE4B1A20158A00FBBE1D /* BOXRequestTestCase.h */,
				15F5EE4C1A20158A00FBBE1D /* BOXRequestTestCase.m */,
				158257A31A2576D100AB1FD4 /* BOXRequestTests.m */,
				15C8C9C61A268AD00010593D /* BOXUserRequestTests.m */,
				E13FB7581DBFD5AA00B08141 /* BOXUserAvatarRequestTests.m */,
				C53EC2621A388E9F0007C8A7 /* BOXCommentAddRequestTests.m */,
				C53EC2981A389F2C0007C8A7 /* BOXCommentDeleteRequestTests.m */,
				C53EC29E1A38A1640007C8A7 /* BOXCommentRequestTests.m */,
				C53EC2A41A38A8AB0007C8A7 /* BOXCommentUpdateRequestTests.m */,
				C5972A6E1A3F286400225CBA /* BOXCollectionItemsRequestTests.m */,
				C5972A701A3F30D600225CBA /* BOXCollectionListRequestTests.m */,
				C5972A741A3F3F8400225CBA /* BOXCollectionItemOperationRequestTests.m */,
				C5D91CA21A41D35200AC8B8F /* BOXEventsRequestTests.m */,
				C5D91CA91A42E12900AC8B8F /* BOXEventAdminLogsRequestTests.m */,
				0E16F10C1A4262DD00BDDA21 /* BOXCollaborationRequestTests.m */,
				0E16F1151A426F8800BDDA21 /* BOXCollaborationCreateRequestTests.m */,
				0E16F1181A43600600BDDA21 /* BOXCollaborationRemoveRequestTests.m */,
				0E16F11B1A43630400BDDA21 /* BOXCollaborationUpdateRequestTests.m */,
				0E16F1221A437EE800BDDA21 /* BOXCollaborationPendingRequestTests.m */,
				0E16F1471A44E6D300BDDA21 /* BOXSearchRequestTests.m */,
				0E16F1591A4A072000BDDA21 /* BOXTrashedItemArrayRequestTests.m */,
				0E16F15E1A4A54A100BDDA21 /* BOXTrashedFileRestoreRequestTests.m */,
				0E16F1611A4A56E100BDDA21 /* BOXTrashedFolderRestoreRequestTests.m */,
				157512481A575429006628C6 /* BOXPreflightCheckRequestTests.m */,
				157512551A577017006628C6 /* BOXBookmarkCreateRequestTests.m */,
				3DE35CB01A5B61C000694F6D /* BOXFileVersionPromoteRequestTests.m */,
				C545A01B1A7681E2004C38B3 /* BOXRequestWithSharedLinkHeadersTests.m */,
				864963C71B3099580084822D /* BOXMetadataRequestTests.m */,
			);
			name = Requests;
			sourceTree = "<group>";
		};
		15F5EE6C1A23B60300FBBE1D /* Clients */ = {
			isa = PBXGroup;
			children = (
				159D32BB1A645BA10012CACB /* BOXContentClientTestCase.h */,
				159D32BC1A645BA10012CACB /* BOXContentClientTestCase.m */,
				159D32C31A645BB50012CACB /* BOXContentClientSessionTests.m */,
				590A1F7C1BE843B4008CB28D /* BOXContentCacheTestClient.h */,
				590A1F7D1BE843B4008CB28D /* BOXContentCacheTestClient.m */,
			);
			name = Clients;
			sourceTree = "<group>";
		};
		15F5EE6F1A23FED600FBBE1D /* CannedResponses */ = {
			isa = PBXGroup;
			children = (
				11E465451D86006900E267B1 /* representations.json */,
				C55386361C98DF41009E3B90 /* exceeded_device_limits.json */,
				C55386371C98DF41009E3B90 /* missing_device_id.json */,
				C55386381C98DF41009E3B90 /* unsupported_device_pinning_runtime.json */,
				C5D91C9F1A41D25B00AC8B8F /* events.json */,
				C5972A9C1A40978E00225CBA /* event_all_fields.json */,
				0E5E145E1A40DF7900B205F6 /* collaboration.json */,
				0E16F1261A437FA900BDDA21 /* collaborations_pending.json */,
				C5972A721A3F338400225CBA /* collections.json */,
				E15596151A3670F00070ED1E /* bookmark_mini_fields.json */,
				C5972A461A3B350C00225CBA /* collection_all_fields.json */,
				155170BE1A548D43004C00AF /* file_version.json */,
				155170C31A5491CC004C00AF /* file_versions.json */,
				C57E95E91A3762BC0094D7B0 /* get_comments.json */,
				59258FFC1A3A5BC00038B9EE /* get_items.json */,
				70CC169E1ACCA8AD00C3CC80 /* get_items_0_2.json */,
				704DBA201AD1F7D8001E28BB /* get_items_3_5_duped.json */,
				70CC16A01ACCA8DD00C3CC80 /* get_items_3_5.json */,
				C57E95D81A3746D10094D7B0 /* comment_all_fields.json */,
				593277A91A313E1B005E9C72 /* file_mini_fields.json */,
				15F5EE7B1A2402C300FBBE1D /* file_default_fields.json */,
				E1F9AE121A3B843300D44858 /* file_default_fields_not_shared.json */,
				E1F9AE131A3B843300D44858 /* file_default_fields_shared.json */,
				155EFD591A252EF900F34254 /* file_all_fields.json */,
				E15595A21A2D4B8E0070ED1E /* bookmark_default_fields.json */,
				E1F9AE161A3B845A00D44858 /* bookmark_default_fields_not_shared.json */,
				E1F9AE171A3B845A00D44858 /* bookmark_default_fields_shared.json */,
				E15596191A367A570070ED1E /* bookmark_all_fields.json */,
				E15596161A3670F00070ED1E /* folder_mini_fields.json */,
				E15595A31A2D4B8E0070ED1E /* folder_default_fields.json */,
				E1A8FD671A3A3CFA00475089 /* folder_default_fields_shared.json */,
				E1A8FD651A3A3A6600475089 /* folder_default_fields_not_shared.json */,
				E155961B1A367A6D0070ED1E /* folder_all_fields.json */,
				1575124C1A575ACE006628C6 /* preflight_check_success.json */,
				1575124E1A575AF3006628C6 /* preflight_check_conflict.json */,
				159A94481A2FE13E0063B0FD /* user_all_fields.json */,
				153FE6B51B15060A008A1E49 /* user_all_fields_null_enterprise.json */,
				15C8C9D21A268CC30010593D /* user_default_fields.json */,
				159A94461A2FE05F0063B0FD /* user_mini_fields.json */,
				15F9C4BD1A3B9BAA006EC2EE /* shared_link.json */,
				0E16F1491A44F3B500BDDA21 /* item_search_results.json */,
				0E16F15B1A4A0CA500BDDA21 /* trashed_items.json */,
				0ED881B11A5F58EA009FED90 /* metadata.json */,
				0E60AB461A68AB4600955CD5 /* invalid_grant.json */,
				0E60AB4C1A69C63500955CD5 /* invalid_token.json */,
				C55386341C98DBF0009E3B90 /* unauthorized_device.json */,
				15A073CD1B0BD6C900352D87 /* model.json */,
				8676E0E31B2FA78800AC2677 /* enterprise_metadata.json */,
				8676E0E51B2FA7BE00AC2677 /* updated_enterprise_metadata.json */,
				8676E0E71B2FA82D00AC2677 /* metadata_templates.json */,
				8676E0E91B2FA89200AC2677 /* metadata_template.json */,
				8676E0EB1B2FB09C00AC2677 /* enterprise_metadatas.json */,
				63832D031E3AAAB000F7211E /* recent_items.json */,
				63832CFD1E3A899E00F7211E /* recent_item_default_fields.json */,
				63832CFF1E3A9A8200F7211E /* recent_item_default_fields_shared.json */,
				59C8E3341BEAC0DE005FA4BB /* empty.json */,
			);
			name = CannedResponses;
			sourceTree = "<group>";
		};
		5930AB501A23DD57003970C6 /* Helper */ = {
			isa = PBXGroup;
			children = (
				5930AB531A23E149003970C6 /* BOXDispatchHelper.h */,
				5930AB541A23E149003970C6 /* BOXDispatchHelper.m */,
				C562DB191A44666E0002E510 /* BOXSharedLinkHeadersHelper.h */,
				C562DB1A1A44666E0002E510 /* BOXSharedLinkHeadersHelper.m */,
				C562DB481A4831270002E510 /* BOXSharedLinkHeadersDefaultManager.h */,
				C562DB491A4831270002E510 /* BOXSharedLinkHeadersDefaultManager.m */,
				6AA4256F1E39743800EF2677 /* BOXURLRequestSerialization.h */,
				6AA425701E39743800EF2677 /* BOXURLRequestSerialization.m */,
			);
			name = Helper;
			sourceTree = "<group>";
		};
		86E6C40A1B23C84C00EA0E43 /* Sessions */ = {
			isa = PBXGroup;
			children = (
				E4FAD995172CE2C50052AD11 /* OAuth2 */,
				862EF2891B1FA12B0044526F /* BOXAbstractSession.h */,
				862EF28A1B1FA12B0044526F /* BOXAbstractSession.m */,
				862EF28D1B1FBA880044526F /* BOXAppUserSession.h */,
				862EF28E1B1FBA880044526F /* BOXAppUserSession.m */,
				862EF2921B1FE7650044526F /* BOXAbstractSession_Private.h */,
				6A48930D1E049419008E30BE /* BOXURLSessionManager.h */,
				6A48930E1E049419008E30BE /* BOXURLSessionManager.m */,
			);
			name = Sessions;
			sourceTree = "<group>";
		};
		C562DB411A4829EA0002E510 /* Protocols */ = {
			isa = PBXGroup;
			children = (
				C562DB4C1A4831430002E510 /* BOXSharedLinkStorageProtocol.h */,
				E1D5A6301A78736300584810 /* BOXSharedLinkItemSource.h */,
				596C9DFF1BCDBE8B00D85F19 /* BOXContentCacheClientProtocol.h */,
			);
			name = Protocols;
			sourceTree = "<group>";
		};
		C5EE896E1CC69DF50076CE2F /* Categories */ = {
			isa = PBXGroup;
			children = (
				C5EE896F1CC69DFF0076CE2F /* NSStringBoxContentSDKAdditionsTests.m */,
			);
			name = Categories;
			sourceTree = "<group>";
		};
		E11035F31A200E6B00B46F6D /* HashHelper */ = {
			isa = PBXGroup;
			children = (
				E11035F41A200E6B00B46F6D /* BOXHashHelper.h */,
				E11035F51A200E6B00B46F6D /* BOXHashHelper.m */,
			);
			path = HashHelper;
			sourceTree = "<group>";
		};
		E11BED3D1ADC050000A9216F /* AppToApp */ = {
			isa = PBXGroup;
			children = (
				E11BED3E1ADC050000A9216F /* BOXAppToAppAnnotationBuilder.h */,
				E11BED3F1ADC050000A9216F /* BOXAppToAppAnnotationBuilder.m */,
				E11BED401ADC050000A9216F /* BOXAppToAppAnnotationKeys.h */,
				E11BED411ADC050000A9216F /* BOXAppToAppApplication.h */,
				E11BED421ADC050000A9216F /* BOXAppToAppApplication.m */,
				E11BED431ADC050000A9216F /* BOXAppToAppFileMetadata.h */,
				E11BED441ADC050000A9216F /* BOXAppToAppFileMetadata.m */,
				E11BED471ADC050000A9216F /* BOXAppToAppMessage.h */,
				E11BED481ADC050000A9216F /* BOXAppToAppMessage.m */,
			);
			path = AppToApp;
			sourceTree = "<group>";
		};
		E4081D901758728900F6D6AA /* BoxContentSDKResources */ = {
			isa = PBXGroup;
			children = (
				E4081D911758728900F6D6AA /* Supporting Files */,
			);
			path = BoxContentSDKResources;
			sourceTree = "<group>";
		};
		E4081D911758728900F6D6AA /* Supporting Files */ = {
			isa = PBXGroup;
			children = (
				E4081D921758728900F6D6AA /* BoxContentSDKResources-Info.plist */,
				E4081D931758728900F6D6AA /* InfoPlist.strings */,
				E4081D961758728900F6D6AA /* BoxContentSDKResources-Prefix.pch */,
			);
			name = "Supporting Files";
			sourceTree = "<group>";
		};
		E470433216D41DC500FED29A = {
			isa = PBXGroup;
			children = (
				E470434016D41DC500FED29A /* BoxContentSDK */,
				15605D861A20132200C5EE5A /* BoxContentSDKTests */,
				E4081D901758728900F6D6AA /* BoxContentSDKResources */,
				E470433D16D41DC500FED29A /* Frameworks */,
				E470433C16D41DC500FED29A /* Products */,
			);
			sourceTree = "<group>";
		};
		E470433C16D41DC500FED29A /* Products */ = {
			isa = PBXGroup;
			children = (
				E470433B16D41DC500FED29A /* libBoxContentSDK.a */,
				15605D851A20132200C5EE5A /* BoxContentSDKTests.xctest */,
			);
			name = Products;
			sourceTree = "<group>";
		};
		E470433D16D41DC500FED29A /* Frameworks */ = {
			isa = PBXGroup;
			children = (
				F05F80E717B3FD8C001182FB /* iOS */,
			);
			name = Frameworks;
			sourceTree = "<group>";
		};
		E470434016D41DC500FED29A /* BoxContentSDK */ = {
			isa = PBXGroup;
			children = (
				86E6C40A1B23C84C00EA0E43 /* Sessions */,
				C562DB411A4829EA0002E510 /* Protocols */,
				5930AB501A23DD57003970C6 /* Helper */,
				E4FAD97B172CE2C50052AD11 /* Categories */,
				15958DE71A1432AB00AEBCEE /* Clients */,
				E4FAD980172CE2C50052AD11 /* External */,
				E4FAD986172CE2C50052AD11 /* Models */,
				E4FAD99C172CE2C50052AD11 /* Operations */,
				E4FAD9A9172CE2C50052AD11 /* QueueManagers */,
				15958DF21A14338900AEBCEE /* Requests */,
				E11BED3D1ADC050000A9216F /* AppToApp */,
				E470434116D41DC500FED29A /* Supporting Files */,
				E470434316D41DC500FED29A /* BOXContentSDK.h */,
				E4F4693517264439000CAD86 /* BOXContentSDKErrors.h */,
				0E08238F1A76CE2700222778 /* BOXContentSDKErrors.m */,
				E4CF273516DC4A5100F5979E /* BOXContentSDKConstants.h */,
				E44A95B016E21C5100356ADA /* BOXContentSDKConstants.m */,
				E4C3289716D6F447002DC905 /* BOXLog.h */,
			);
			path = BoxContentSDK;
			sourceTree = "<group>";
		};
		E470434116D41DC500FED29A /* Supporting Files */ = {
			isa = PBXGroup;
			children = (
				E470434216D41DC500FED29A /* BoxContentSDK-Prefix.pch */,
			);
			name = "Supporting Files";
			sourceTree = "<group>";
		};
		E4FAD97B172CE2C50052AD11 /* Categories */ = {
			isa = PBXGroup;
			children = (
				C59CF52D1CFF99D500978B97 /* UIApplication+ExtensionSafeAdditions.h */,
				C59CF52E1CFF99D500978B97 /* UIApplication+ExtensionSafeAdditions.m */,
				C596054F1CC5917E0096DD59 /* UIDevice+BOXContentSDKAdditions.h */,
				C59605501CC5917E0096DD59 /* UIDevice+BOXContentSDKAdditions.m */,
				C59605511CC5917E0096DD59 /* NSDate+BOXContentSDKAdditions.h */,
				C59605521CC5917E0096DD59 /* NSDate+BOXContentSDKAdditions.m */,
				C59605531CC5917E0096DD59 /* NSError+BOXContentSDKAdditions.h */,
				C59605541CC5917E0096DD59 /* NSError+BOXContentSDKAdditions.m */,
				C59605551CC5917E0096DD59 /* NSJSONSerialization+BOXContentSDKAdditions.h */,
				C59605561CC5917E0096DD59 /* NSJSONSerialization+BOXContentSDKAdditions.m */,
				C59605571CC5917E0096DD59 /* NSString+BOXContentSDKAdditions.h */,
				C59605581CC5917E0096DD59 /* NSString+BOXContentSDKAdditions.m */,
				E4FAD97C172CE2C50052AD11 /* NSString+BOXURLHelper.h */,
				E4FAD97D172CE2C50052AD11 /* NSString+BOXURLHelper.m */,
				E4FAD97E172CE2C50052AD11 /* NSURL+BOXURLHelper.h */,
				E4FAD97F172CE2C50052AD11 /* NSURL+BOXURLHelper.m */,
			);
			path = Categories;
			sourceTree = "<group>";
		};
		E4FAD980172CE2C50052AD11 /* External */ = {
			isa = PBXGroup;
			children = (
				E11035F31A200E6B00B46F6D /* HashHelper */,
				15958F101A15618200AEBCEE /* KeychainItemWrapper */,
				E4FAD981172CE2C50052AD11 /* ISO8601DateFormatter */,
			);
			path = External;
			sourceTree = "<group>";
		};
		E4FAD981172CE2C50052AD11 /* ISO8601DateFormatter */ = {
			isa = PBXGroup;
			children = (
				E4FAD982172CE2C50052AD11 /* BOXISO8601DateFormatter.h */,
				E4FAD983172CE2C50052AD11 /* BOXISO8601DateFormatter.m */,
				E4FADA2D172CE9DC0052AD11 /* CHANGES.md */,
				E4FAD984172CE2C50052AD11 /* LICENSE.txt */,
				E4FAD985172CE2C50052AD11 /* README.md */,
			);
			path = ISO8601DateFormatter;
			sourceTree = "<group>";
		};
		E4FAD986172CE2C50052AD11 /* Models */ = {
			isa = PBXGroup;
			children = (
				15280E6A1A37E731008D4F5D /* BOXEnterprise.h */,
				15280E6B1A37E731008D4F5D /* BOXEnterprise.m */,
				15280E271A37E70B008D4F5D /* BOXModel.h */,
				15280E281A37E70B008D4F5D /* BOXModel.m */,
				15280E291A37E70B008D4F5D /* BOXBookmark.h */,
				15280E2A1A37E70B008D4F5D /* BOXBookmark.m */,
				15280E2B1A37E70B008D4F5D /* BOXFile.h */,
				15280E2C1A37E70B008D4F5D /* BOXFile.m */,
				15280E2D1A37E70B008D4F5D /* BOXFileLock.h */,
				15280E2E1A37E70B008D4F5D /* BOXFileLock.m */,
				155170B81A54872D004C00AF /* BOXFileVersion.h */,
				155170B91A54872D004C00AF /* BOXFileVersion.m */,
				15280E2F1A37E70B008D4F5D /* BOXFolder.h */,
				15280E301A37E70B008D4F5D /* BOXFolder.m */,
				15280E311A37E70B008D4F5D /* BOXItem.h */,
				15280E321A37E70B008D4F5D /* BOXItem.m */,
				15280E331A37E70B008D4F5D /* BOXUser_Private.h */,
				15280E341A37E70B008D4F5D /* BOXUser.h */,
				15280E351A37E70B008D4F5D /* BOXUser.m */,
				15280E361A37E70B008D4F5D /* BOXSharedLink.h */,
				15280E371A37E70B008D4F5D /* BOXSharedLink.m */,
				C53EC2421A3873090007C8A7 /* BOXComment.h */,
				C53EC2431A3873090007C8A7 /* BOXComment.m */,
				C5972A3D1A3B313700225CBA /* BOXCollection.h */,
				C5972A3E1A3B313700225CBA /* BOXCollection.m */,
				C5972A961A408CAE00225CBA /* BOXEvent.h */,
				C5972A971A408CAE00225CBA /* BOXEvent.m */,
				0E5E14551A40CE8C00B205F6 /* BOXCollaboration.h */,
				0E5E14561A40CE8C00B205F6 /* BOXCollaboration.m */,
				0E16F1101A426AB200BDDA21 /* BOXGroup.h */,
				0E16F1111A426AB200BDDA21 /* BOXGroup.m */,
				8676E0BB1B2D653A00AC2677 /* BOXMetadata.h */,
				8676E0BC1B2D653A00AC2677 /* BOXMetadata.m */,
				8676E0CF1B2F3FA400AC2677 /* BOXMetadataUpdateTask.h */,
				8676E0D01B2F3FA400AC2677 /* BOXMetadataUpdateTask.m */,
				8676E0D31B2F55FB00AC2677 /* BOXMetadataTemplate.h */,
				8676E0D41B2F55FB00AC2677 /* BOXMetadataTemplate.m */,
				8676E0D71B2F575E00AC2677 /* BOXMetadataTemplateField.h */,
				8676E0D81B2F575E00AC2677 /* BOXMetadataTemplateField.m */,
				8676E0DB1B2F696C00AC2677 /* BOXMetadataKeyValue.h */,
				8676E0DC1B2F696C00AC2677 /* BOXMetadataKeyValue.m */,
				119F0FBD1D39C61E0079FFD9 /* BOXRepresentation.h */,
				119F0FBE1D39C61E0079FFD9 /* BOXRepresentation.m */,
				AA73ECFF1E36C1EE0010F6D8 /* BOXRecentItem.m */,
				AA73ED001E36C1EE0010F6D8 /* BOXRecentItem.h */,
			);
			path = Models;
			sourceTree = "<group>";
		};
		E4FAD995172CE2C50052AD11 /* OAuth2 */ = {
			isa = PBXGroup;
			children = (
				E4FAD996172CE2C50052AD11 /* BOXAuthorizationViewController.h */,
				E4FAD997172CE2C50052AD11 /* BOXAuthorizationViewController.m */,
				E4FAD998172CE2C50052AD11 /* BOXOAuth2Session.h */,
				E4FAD999172CE2C50052AD11 /* BOXOAuth2Session.m */,
				E4CA6F5C173F1C750089680F /* BOXParallelOAuth2Session.h */,
				E4CA6F5D173F1C750089680F /* BOXParallelOAuth2Session.m */,
			);
			path = OAuth2;
			sourceTree = "<group>";
		};
		E4FAD99C172CE2C50052AD11 /* Operations */ = {
			isa = PBXGroup;
			children = (
				1102724C1D5DA62F00FDC3E9 /* BOXStreamOperation.m */,
				1102724D1D5DA62F00FDC3E9 /* BOXStreamOperation.h */,
				E4FAD99D172CE2C50052AD11 /* BOXAPIAuthenticatedOperation.h */,
				E4FAD99E172CE2C50052AD11 /* BOXAPIAuthenticatedOperation.m */,
				E4FAD99F172CE2C50052AD11 /* BOXAPIDataOperation.h */,
				E4FAD9A0172CE2C50052AD11 /* BOXAPIDataOperation.m */,
				E4FAD9A1172CE2C50052AD11 /* BOXAPIJSONOperation.h */,
				E4FAD9A2172CE2C50052AD11 /* BOXAPIJSONOperation.m */,
				E4FAD9A3172CE2C50052AD11 /* BOXAPIMultipartToJSONOperation.h */,
				E4FAD9A4172CE2C50052AD11 /* BOXAPIMultipartToJSONOperation.m */,
				E4FAD9A5172CE2C50052AD11 /* BOXAPIOAuth2ToJSONOperation.h */,
				E4FAD9A6172CE2C50052AD11 /* BOXAPIOAuth2ToJSONOperation.m */,
				E4FAD9A7172CE2C50052AD11 /* BOXAPIOperation.h */,
				E4FAD9A8172CE2C50052AD11 /* BOXAPIOperation.m */,
				0ED881AA1A5F4793009FED90 /* BOXAPIJSONPatchOperation.h */,
				0ED881AB1A5F4793009FED90 /* BOXAPIJSONPatchOperation.m */,
				86B18F011B241DF1000EAE8C /* BOXAPIAppUsersAuthOperation.h */,
				86B18F021B241DF1000EAE8C /* BOXAPIAppUsersAuthOperation.m */,
				86B18F051B2428AB000EAE8C /* BOXAPIOperation_Private.h */,
			);
			path = Operations;
			sourceTree = "<group>";
		};
		E4FAD9A9172CE2C50052AD11 /* QueueManagers */ = {
			isa = PBXGroup;
			children = (
				E4FAD9AA172CE2C50052AD11 /* BOXAPIQueueManager.h */,
				E4FAD9AB172CE2C50052AD11 /* BOXAPIQueueManager.m */,
				E4FAD9AC172CE2C50052AD11 /* BOXSerialAPIQueueManager.h */,
				E4FAD9AD172CE2C50052AD11 /* BOXSerialAPIQueueManager.m */,
				E4CA6F54173F13C10089680F /* BOXParallelAPIQueueManager.h */,
				E4CA6F55173F13C10089680F /* BOXParallelAPIQueueManager.m */,
				86B18EFF1B24141E000EAE8C /* BOXAPIAccessTokenDelegate.h */,
			);
			path = QueueManagers;
			sourceTree = "<group>";
		};
		F05F80E717B3FD8C001182FB /* iOS */ = {
			isa = PBXGroup;
			children = (
				0EA4D24E1A5B67A900196891 /* AssetsLibrary.framework */,
				E11035E71A1FF6EC00B46F6D /* MobileCoreServices.framework */,
				E4081D8E1758728900F6D6AA /* CoreFoundation.framework */,
				E4FADA2A172CE35F0052AD11 /* UIKit.framework */,
				E470433E16D41DC500FED29A /* Foundation.framework */,
				E40C7A48174BFDB500477760 /* Security.framework */,
				C54BBF6F1758539E00F5DAD8 /* QuartzCore.framework */,
				E4081E4D175EF1B900F6D6AA /* CoreGraphics.framework */,
			);
			name = iOS;
			sourceTree = "<group>";
		};
/* End PBXGroup section */

/* Begin PBXHeadersBuildPhase section */
		E44A95D016E221A500356ADA /* Headers */ = {
			isa = PBXHeadersBuildPhase;
			buildActionMask = 2147483647;
			files = (
				C596055D1CC5917E0096DD59 /* NSError+BOXContentSDKAdditions.h in Headers */,
				15958DEF1A1432AB00AEBCEE /* BOXContentClient.h in Headers */,
				C5972A641A3F22C800225CBA /* BOXCollectionListRequest.h in Headers */,
				0E5E146D1A41105000B205F6 /* BOXCollaborationRemoveRequest.h in Headers */,
				3DE3A1D91AB112A5002E3FDA /* BOXKeychainItemWrapper.h in Headers */,
				150C27981A69C2DE00099850 /* BOXContentClient+SharedLink.h in Headers */,
				15280E3E1A37E70B008D4F5D /* BOXBookmark.h in Headers */,
				0E5E14651A40F82800B205F6 /* BOXCollaborationRequest.h in Headers */,
				6A48930F1E049419008E30BE /* BOXURLSessionManager.h in Headers */,
				C59605591CC5917E0096DD59 /* UIDevice+BOXContentSDKAdditions.h in Headers */,
				700C39371ACB455E00466CA9 /* BOXFolderItemsRequest.h in Headers */,
				E1CAD4DB1A16C85C006ECAFD /* BOXFolderDeleteRequest.h in Headers */,
				E11BED4D1ADC050000A9216F /* BOXAppToAppApplication.h in Headers */,
				E1DD60331A3A8DBD00C4BD41 /* BOXBookmarkShareRequest.h in Headers */,
				8676E0CD1B2E939A00AC2677 /* BOXMetadataUpdateRequest.h in Headers */,
				E11BED4C1ADC050000A9216F /* BOXAppToAppAnnotationKeys.h in Headers */,
				C5B9B8201A39A76800B8EB1A /* BOXContentClient+Comment.h in Headers */,
				E1DD603D1A3A8F1B00C4BD41 /* BOXFileShareRequest.h in Headers */,
				E18896EF1A3BD144007F7330 /* BOXContentClient_Private.h in Headers */,
				E44A95D116E221B400356ADA /* BOXContentSDKConstants.h in Headers */,
				E44A95D216E221B400356ADA /* BOXContentSDK.h in Headers */,
				E44A95D616E221B400356ADA /* BOXLog.h in Headers */,
				0E16F1121A426AB200BDDA21 /* BOXGroup.h in Headers */,
				862EF28F1B1FBA880044526F /* BOXAppUserSession.h in Headers */,
				15280E561A37E70B008D4F5D /* BOXItem.h in Headers */,
				E4F4693617264EBE000CAD86 /* BOXContentSDKErrors.h in Headers */,
				E4FAD9C0172CE2C50052AD11 /* NSString+BOXURLHelper.h in Headers */,
				0E16F0EB1A411ED400BDDA21 /* BOXCollaborationUpdateRequest.h in Headers */,
				150C27A81A69DC2300099850 /* BOXContentClient+Bookmark.h in Headers */,
				E4FAD9C2172CE2C50052AD11 /* NSURL+BOXURLHelper.h in Headers */,
				C53EC2941A389F1A0007C8A7 /* BOXCommentDeleteRequest.h in Headers */,
				150C27A01A69DBFC00099850 /* BOXContentClient+File.h in Headers */,
				E4FAD9C4172CE2C50052AD11 /* BOXISO8601DateFormatter.h in Headers */,
				E18896EA1A3BBA30007F7330 /* BOXRequestWithSharedLinkHeader.h in Headers */,
				E11BED561ADC050000A9216F /* BOXAppToAppMessage.h in Headers */,
				E1CAD4DD1A16C85C006ECAFD /* BOXRequest_Private.h in Headers */,
				8676E0C51B2D7EAC00AC2677 /* BOXRequest+Metadata.h in Headers */,
				E1DD603F1A3A8F1B00C4BD41 /* BOXFileUnshareRequest.h in Headers */,
				C596055F1CC5917E0096DD59 /* NSJSONSerialization+BOXContentSDKAdditions.h in Headers */,
				157512521A576CBD006628C6 /* BOXBookmarkCreateRequest.h in Headers */,
				E11035F61A200E6B00B46F6D /* BOXHashHelper.h in Headers */,
				862EF28B1B1FA12B0044526F /* BOXAbstractSession.h in Headers */,
				E4FAD9D4172CE2C50052AD11 /* BOXAuthorizationViewController.h in Headers */,
				E4FAD9D6172CE2C50052AD11 /* BOXOAuth2Session.h in Headers */,
				1522C9001A3FCC950075DC7D /* BOXBookmarkDeleteRequest.h in Headers */,
				C59CF52F1CFF99D500978B97 /* UIApplication+ExtensionSafeAdditions.h in Headers */,
				0ED881AC1A5F4793009FED90 /* BOXAPIJSONPatchOperation.h in Headers */,
				155170BA1A54872D004C00AF /* BOXFileVersion.h in Headers */,
				E4FAD9DA172CE2C50052AD11 /* BOXAPIAuthenticatedOperation.h in Headers */,
				6AA425711E39743800EF2677 /* BOXURLRequestSerialization.h in Headers */,
				15280E441A37E70B008D4F5D /* BOXFile.h in Headers */,
				E4FAD9DC172CE2C50052AD11 /* BOXAPIDataOperation.h in Headers */,
				0E16F11F1A43774C00BDDA21 /* BOXCollaborationPendingRequest.h in Headers */,
				5930AB551A23E149003970C6 /* BOXDispatchHelper.h in Headers */,
				C53EC25E1A38855E0007C8A7 /* BOXCommentAddRequest.h in Headers */,
				596C9E001BCDBE8B00D85F19 /* BOXContentCacheClientProtocol.h in Headers */,
				C53EC2A21A38A6090007C8A7 /* BOXCommentUpdateRequest.h in Headers */,
				86B18F031B241DF1000EAE8C /* BOXAPIAppUsersAuthOperation.h in Headers */,
				C5D91CA61A41E46000AC8B8F /* BOXEventsAdminLogsRequest.h in Headers */,
				8676E0BD1B2D653A00AC2677 /* BOXMetadata.h in Headers */,
				E1CAD4D51A16C85C006ECAFD /* BOXFileDeleteRequest.h in Headers */,
				E4FAD9DE172CE2C50052AD11 /* BOXAPIJSONOperation.h in Headers */,
				E4FAD9E0172CE2C50052AD11 /* BOXAPIMultipartToJSONOperation.h in Headers */,
				E4FAD9E2172CE2C50052AD11 /* BOXAPIOAuth2ToJSONOperation.h in Headers */,
				E4FAD9E4172CE2C50052AD11 /* BOXAPIOperation.h in Headers */,
				E4FAD9E6172CE2C50052AD11 /* BOXAPIQueueManager.h in Headers */,
				E155959A1A2D22C00070ED1E /* BOXBookmarkRequest.h in Headers */,
				E4FAD9E8172CE2C50052AD11 /* BOXSerialAPIQueueManager.h in Headers */,
				E11BED491ADC050000A9216F /* BOXAppToAppAnnotationBuilder.h in Headers */,
				E1CAD4E81A16F262006ECAFD /* BOXUserRequest.h in Headers */,
				1102724F1D5DA62F00FDC3E9 /* BOXStreamOperation.h in Headers */,
				0E16F1541A4A042F00BDDA21 /* BOXTrashedItemArrayRequest.h in Headers */,
				C5972A981A408CAE00225CBA /* BOXEvent.h in Headers */,
				E1DD60351A3A8DBD00C4BD41 /* BOXBookmarkUnshareRequest.h in Headers */,
				86B18F061B2428E3000EAE8C /* BOXAPIOperation_Private.h in Headers */,
				C53EC2441A3873090007C8A7 /* BOXComment.h in Headers */,
				C53EC29C1A389FAE0007C8A7 /* BOXCommentRequest.h in Headers */,
				C5972A6C1A3F22E900225CBA /* BOXCollectionItemsRequest.h in Headers */,
				15958E271A14338A00AEBCEE /* BOXFileUploadRequest.h in Headers */,
				15280E641A37E70B008D4F5D /* BOXSharedLink.h in Headers */,
				8676E0D51B2F55FB00AC2677 /* BOXMetadataTemplate.h in Headers */,
				0E16F1011A42390700BDDA21 /* BOXFolderCollaborationsRequest.h in Headers */,
				150C27741A699AA400099850 /* BOXContentClient+FileVersion.h in Headers */,
				C5972A5E1A3F229A00225CBA /* BOXItemSetCollectionsRequest.h in Headers */,
				0E5E14571A40CE8C00B205F6 /* BOXCollaboration.h in Headers */,
				15958E4B1A14338A00AEBCEE /* BOXFolderUnshareRequest.h in Headers */,
				8676E0C91B2E36F200AC2677 /* BOXMetadataCreateRequest.h in Headers */,
				C562DB631A486DF50002E510 /* BOXBookmarkCommentsRequest.h in Headers */,
				8676E0E11B2F69A300AC2677 /* BOXMetadataTemplateRequest.h in Headers */,
				E1A8FD551A38F28D00475089 /* BOXFolderShareRequest.h in Headers */,
				15958E591A1445A300AEBCEE /* BOXContentClient+Authentication.h in Headers */,
				C562DB1B1A44666E0002E510 /* BOXSharedLinkHeadersHelper.h in Headers */,
				C562DB4A1A4831270002E510 /* BOXSharedLinkHeadersDefaultManager.h in Headers */,
				15958E331A14338A00AEBCEE /* BOXFolderUpdateRequest.h in Headers */,
				1522C8E91A3FAFBC0075DC7D /* BOXBookmarkCopyRequest.h in Headers */,
				86C514A71B2BC1600078565C /* BOXContentClient+Metadata.h in Headers */,
				15958E451A14338A00AEBCEE /* BOXRequest.h in Headers */,
				15958E1E1A14338A00AEBCEE /* BOXFileRequest.h in Headers */,
				15958E391A14338A00AEBCEE /* BOXItemArrayRequest.h in Headers */,
				15958E301A14338A00AEBCEE /* BOXFolderRequest.h in Headers */,
				E1CAD4D91A16C85C006ECAFD /* BOXFolderCreateRequest.h in Headers */,
				8676E0DD1B2F696C00AC2677 /* BOXMetadataKeyValue.h in Headers */,
				86B18F001B2416B9000EAE8C /* BOXAPIAccessTokenDelegate.h in Headers */,
				15958E211A14338A00AEBCEE /* BOXFileThumbnailRequest.h in Headers */,
				C5D91C9B1A41CAE900AC8B8F /* BOXEventsRequest.h in Headers */,
				15958E511A14338A00AEBCEE /* BOXTrashedFileRestoreRequest.h in Headers */,
				E1D5A6311A78736300584810 /* BOXSharedLinkItemSource.h in Headers */,
				0E5E14711A4116EA00B205F6 /* BOXContentClient+Collaboration.h in Headers */,
				15958E241A14338A00AEBCEE /* BOXFileUpdateRequest.h in Headers */,
				15280E4A1A37E70B008D4F5D /* BOXFileLock.h in Headers */,
				150C277F1A699D0000099850 /* BOXContentClient+Search.h in Headers */,
				C5972A3F1A3B313700225CBA /* BOXCollection.h in Headers */,
				C59605611CC5917E0096DD59 /* NSString+BOXContentSDKAdditions.h in Headers */,
				15958E3F1A14338A00AEBCEE /* BOXFolderPaginatedItemsRequest.h in Headers */,
				15958E2D1A14338A00AEBCEE /* BOXFolderCopyRequest.h in Headers */,
				15958E421A14338A00AEBCEE /* BOXPreflightCheckRequest.h in Headers */,
				15958E541A14338A00AEBCEE /* BOXTrashedFolderRestoreRequest.h in Headers */,
				15280E501A37E70B008D4F5D /* BOXFolder.h in Headers */,
				C596055B1CC5917E0096DD59 /* NSDate+BOXContentSDKAdditions.h in Headers */,
				3DE35CAC1A5B57B500694F6D /* BOXFileVersionPromoteRequest.h in Headers */,
				15958E3C1A14338A00AEBCEE /* BOXSharedItemRequest.h in Headers */,
				15280E381A37E70B008D4F5D /* BOXModel.h in Headers */,
				15958E1B1A14338A00AEBCEE /* BOXFileCopyRequest.h in Headers */,
				116D143A1D6FDA3D006ECC59 /* BOXAPIHeadOperation.h in Headers */,
				119F0FBF1D39C61E0079FFD9 /* BOXRepresentation.h in Headers */,
				C57E95E21A3752E90094D7B0 /* BOXFileCommentsRequest.h in Headers */,
				15958E2A1A14338A00AEBCEE /* BOXFileVersionsRequest.h in Headers */,
				0E5E14691A41032200B205F6 /* BOXCollaborationCreateRequest.h in Headers */,
				E4CA6F56173F13C10089680F /* BOXParallelAPIQueueManager.h in Headers */,
				C562DB4D1A4831430002E510 /* BOXSharedLinkStorageProtocol.h in Headers */,
				E1CAD4D71A16C85C006ECAFD /* BOXFileDownloadRequest.h in Headers */,
				8676E0C11B2D7E2D00AC2677 /* BOXMetadataDeleteRequest.h in Headers */,
				E4CA6F5E173F1C750089680F /* BOXParallelOAuth2Session.h in Headers */,
				15280E6C1A37E731008D4F5D /* BOXEnterprise.h in Headers */,
				159BFA371A43B7E800D10476 /* BOXFileUploadNewVersionRequest.h in Headers */,
				C5C0861C1A42F584004DB48A /* BOXContentClient+Event.h in Headers */,
				8676E0D91B2F575E00AC2677 /* BOXMetadataTemplateField.h in Headers */,
				E13FB7561DBFD3FE00B08141 /* BOXUserAvatarRequest.h in Headers */,
				E11BED501ADC050000A9216F /* BOXAppToAppFileMetadata.h in Headers */,
				8676E0D11B2F3FA400AC2677 /* BOXMetadataUpdateTask.h in Headers */,
				C5972A7C1A3F52F600225CBA /* BOXCollectionFavoritesRequest.h in Headers */,
				86C514A31B2BB3850078565C /* BOXMetadataRequest.h in Headers */,
				AA73ED051E36C2250010F6D8 /* BOXRecentItemsRequest.h in Headers */,
				AA73ED021E36C1EE0010F6D8 /* BOXRecentItem.h in Headers */,
				150C27A41A69DC0E00099850 /* BOXContentClient+Folder.h in Headers */,
				0E24BF351A7B0C3700BD6C97 /* BOXItemShareRequest.h in Headers */,
				AA73ED091E36C2620010F6D8 /* BOXContentClient+RecentItems.h in Headers */,
				C5972A781A3F4E2C00225CBA /* BOXContentClient+Collection.h in Headers */,
				15F9C4D31A3BB7D2006EC2EE /* BOXBookmarkUpdateRequest.h in Headers */,
				E1CAD4E21A16F166006ECAFD /* BOXContentClient+User.h in Headers */,
				15280E5C1A37E70B008D4F5D /* BOXUser_Private.h in Headers */,
				15280E5E1A37E70B008D4F5D /* BOXUser.h in Headers */,
				0E16F1371A439CC000BDDA21 /* BOXSearchRequest.h in Headers */,
			);
			runOnlyForDeploymentPostprocessing = 0;
		};
/* End PBXHeadersBuildPhase section */

/* Begin PBXNativeTarget section */
		15605D841A20132200C5EE5A /* BoxContentSDKTests */ = {
			isa = PBXNativeTarget;
			buildConfigurationList = 15605D8E1A20132200C5EE5A /* Build configuration list for PBXNativeTarget "BoxContentSDKTests" */;
			buildPhases = (
				15605D811A20132200C5EE5A /* Sources */,
				15605D821A20132200C5EE5A /* Frameworks */,
				15605D831A20132200C5EE5A /* Resources */,
			);
			buildRules = (
			);
			dependencies = (
				15605D8D1A20132200C5EE5A /* PBXTargetDependency */,
			);
			name = BoxContentSDKTests;
			productName = BoxSDKTests;
			productReference = 15605D851A20132200C5EE5A /* BoxContentSDKTests.xctest */;
			productType = "com.apple.product-type.bundle.unit-test";
		};
		E470433A16D41DC500FED29A /* BoxContentSDK */ = {
			isa = PBXNativeTarget;
			buildConfigurationList = E470436016D41DC500FED29A /* Build configuration list for PBXNativeTarget "BoxContentSDK" */;
			buildPhases = (
				E470433716D41DC500FED29A /* Sources */,
				E470433816D41DC500FED29A /* Frameworks */,
				E470433916D41DC500FED29A /* CopyFiles */,
				E44A95D016E221A500356ADA /* Headers */,
				E4D8DAF017D008E3003DC44E /* ShellScript */,
			);
			buildRules = (
			);
			dependencies = (
			);
			name = BoxContentSDK;
			productName = BoxSDK;
			productReference = E470433B16D41DC500FED29A /* libBoxContentSDK.a */;
			productType = "com.apple.product-type.library.static";
		};
/* End PBXNativeTarget section */

/* Begin PBXProject section */
		E470433316D41DC500FED29A /* Project object */ = {
			isa = PBXProject;
			attributes = {
				LastUpgradeCheck = 0800;
				ORGANIZATIONNAME = Box;
				TargetAttributes = {
					15605D841A20132200C5EE5A = {
						CreatedOnToolsVersion = 6.1;
					};
				};
			};
			buildConfigurationList = E470433616D41DC500FED29A /* Build configuration list for PBXProject "BoxContentSDK" */;
			compatibilityVersion = "Xcode 3.2";
			developmentRegion = English;
			hasScannedForEncodings = 0;
			knownRegions = (
				en,
			);
			mainGroup = E470433216D41DC500FED29A;
			productRefGroup = E470433C16D41DC500FED29A /* Products */;
			projectDirPath = "";
			projectRoot = "";
			targets = (
				E470433A16D41DC500FED29A /* BoxContentSDK */,
				15605D841A20132200C5EE5A /* BoxContentSDKTests */,
			);
		};
/* End PBXProject section */

/* Begin PBXResourcesBuildPhase section */
		15605D831A20132200C5EE5A /* Resources */ = {
			isa = PBXResourcesBuildPhase;
			buildActionMask = 2147483647;
			files = (
				C553863A1C98DF41009E3B90 /* missing_device_id.json in Resources */,
				E1F9AE181A3B845A00D44858 /* bookmark_default_fields_not_shared.json in Resources */,
				59C8E3351BEAC0DE005FA4BB /* empty.json in Resources */,
				63832D041E3AAAB000F7211E /* recent_items.json in Resources */,
				E1F9AE191A3B845A00D44858 /* bookmark_default_fields_shared.json in Resources */,
				15A073CE1B0BD6C900352D87 /* model.json in Resources */,
				8676E0EC1B2FB09C00AC2677 /* enterprise_metadatas.json in Resources */,
				0ED881B21A5F58EA009FED90 /* metadata.json in Resources */,
				C5972A731A3F338400225CBA /* collections.json in Resources */,
				0E60AB471A68AB4600955CD5 /* invalid_grant.json in Resources */,
				C57E95EA1A3762BC0094D7B0 /* get_comments.json in Resources */,
				70CC169F1ACCA8AD00C3CC80 /* get_items_0_2.json in Resources */,
				1575124F1A575AF3006628C6 /* preflight_check_conflict.json in Resources */,
				159A94471A2FE05F0063B0FD /* user_mini_fields.json in Resources */,
				63832D001E3A9A8200F7211E /* recent_item_default_fields_shared.json in Resources */,
				0E5E145F1A40DF7A00B205F6 /* collaboration.json in Resources */,
				8676E0E81B2FA82D00AC2677 /* metadata_templates.json in Resources */,
				0E16F15C1A4A0CA500BDDA21 /* trashed_items.json in Resources */,
				59258FFD1A3A5BC00038B9EE /* get_items.json in Resources */,
				C5972A9D1A40978E00225CBA /* event_all_fields.json in Resources */,
				8676E0E61B2FA7BE00AC2677 /* updated_enterprise_metadata.json in Resources */,
				E1F9AE151A3B843300D44858 /* file_default_fields_shared.json in Resources */,
				15C8C9D31A268CC30010593D /* user_default_fields.json in Resources */,
				63832CFE1E3A899E00F7211E /* recent_item_default_fields.json in Resources */,
				0E16F14A1A44F3B500BDDA21 /* item_search_results.json in Resources */,
				159A94491A2FE13E0063B0FD /* user_all_fields.json in Resources */,
				E15595A51A2D4B8E0070ED1E /* folder_default_fields.json in Resources */,
				153FE6B61B15060A008A1E49 /* user_all_fields_null_enterprise.json in Resources */,
				8676E0E41B2FA78800AC2677 /* enterprise_metadata.json in Resources */,
				0E60AB4D1A69C63500955CD5 /* invalid_token.json in Resources */,
				8676E0EA1B2FA89200AC2677 /* metadata_template.json in Resources */,
				C5972A471A3B350C00225CBA /* collection_all_fields.json in Resources */,
				1575124D1A575ACE006628C6 /* preflight_check_success.json in Resources */,
				0E16F1271A437FA900BDDA21 /* collaborations_pending.json in Resources */,
				E155961A1A367A570070ED1E /* bookmark_all_fields.json in Resources */,
				70CC16A11ACCA8DD00C3CC80 /* get_items_3_5.json in Resources */,
				11E465461D86006900E267B1 /* representations.json in Resources */,
				155EFD5A1A252EF900F34254 /* file_all_fields.json in Resources */,
				155170C41A5491CC004C00AF /* file_versions.json in Resources */,
				C55386391C98DF41009E3B90 /* exceeded_device_limits.json in Resources */,
				E1F9AE141A3B843300D44858 /* file_default_fields_not_shared.json in Resources */,
				155170BF1A548D43004C00AF /* file_version.json in Resources */,
				15F9C4BE1A3B9BAA006EC2EE /* shared_link.json in Resources */,
				C55386351C98DBF0009E3B90 /* unauthorized_device.json in Resources */,
				E15596181A3670F00070ED1E /* folder_mini_fields.json in Resources */,
				E15596171A3670F00070ED1E /* bookmark_mini_fields.json in Resources */,
				E155961C1A367A6D0070ED1E /* folder_all_fields.json in Resources */,
				704DBA211AD1F7D8001E28BB /* get_items_3_5_duped.json in Resources */,
				E15595A41A2D4B8E0070ED1E /* bookmark_default_fields.json in Resources */,
				C5D91CA01A41D25B00AC8B8F /* events.json in Resources */,
				159A944A1A2FE4F30063B0FD /* file_default_fields.json in Resources */,
				593277AA1A313E1B005E9C72 /* file_mini_fields.json in Resources */,
				C553863B1C98DF41009E3B90 /* unsupported_device_pinning_runtime.json in Resources */,
				C57E95D91A3746D10094D7B0 /* comment_all_fields.json in Resources */,
				C5972A381A3AFD6B00225CBA /* folder_default_fields_not_shared.json in Resources */,
				E1A8FD681A3A3CFA00475089 /* folder_default_fields_shared.json in Resources */,
			);
			runOnlyForDeploymentPostprocessing = 0;
		};
/* End PBXResourcesBuildPhase section */

/* Begin PBXShellScriptBuildPhase section */
		E4D8DAF017D008E3003DC44E /* ShellScript */ = {
			isa = PBXShellScriptBuildPhase;
			buildActionMask = 2147483647;
			files = (
			);
			inputPaths = (
			);
			outputPaths = (
			);
			runOnlyForDeploymentPostprocessing = 0;
			shellPath = /bin/sh;
			shellScript = "echo \"Symlinkling ${TARGET_BUILD_DIR}/include/BoxSDK to ${BUILT_PRODUCTS_DIR}/BoxSDK\"\n\nln -fs \"${TARGET_BUILD_DIR}/include/BoxSDK\" \"${BUILT_PRODUCTS_DIR}/BoxSDK\"";
		};
/* End PBXShellScriptBuildPhase section */

/* Begin PBXSourcesBuildPhase section */
		15605D811A20132200C5EE5A /* Sources */ = {
			isa = PBXSourcesBuildPhase;
			buildActionMask = 2147483647;
			files = (
				63832CFC1E3A84B300F7211E /* BOXRecentItemTests.m in Sources */,
				1522C8ED1A3FB0980075DC7D /* BOXBookmarkCopyRequestTests.m in Sources */,
				155170C21A548DA3004C00AF /* BOXFileVersionTests.m in Sources */,
				150413F11A45032A00EE99F3 /* BOXFileDownloadRequestTests.m in Sources */,
				15F5EE7A1A23FFC400FBBE1D /* BOXCannedURLProtocol.m in Sources */,
				E1DD600E1A3A6DD700C4BD41 /* BOXSharedItemRequestTests.m in Sources */,
				0E16F15A1A4A072000BDDA21 /* BOXTrashedItemArrayRequestTests.m in Sources */,
				C57E95DB1A3747230094D7B0 /* BOXCommentTests.m in Sources */,
				1578AC2D1A422D63006BD06D /* BOXFileUploadRequestTests.m in Sources */,
				1522C9061A3FCD3B0075DC7D /* BOXBookmarkDeleteRequestTests.m in Sources */,
				E13FB7591DBFD5AA00B08141 /* BOXUserAvatarRequestTests.m in Sources */,
				1522C8F41A3FBCE70075DC7D /* BOXFolderDeleteRequestTests.m in Sources */,
				C53EC2991A389F2C0007C8A7 /* BOXCommentDeleteRequestTests.m in Sources */,
				E15595A11A2D41700070ED1E /* BOXBookmarkRequestTests.m in Sources */,
				593277A61A313D3E005E9C72 /* BOXFileTests.m in Sources */,
				E1F9AE111A3B831300D44858 /* BOXFileUnshareRequestTests.m in Sources */,
				159D32C41A645BB50012CACB /* BOXContentClientSessionTests.m in Sources */,
				15F9C4C11A3B9C2F006EC2EE /* BOXSharedLinkTests.m in Sources */,
				596BE96A1A39142900206660 /* BOXFileCopyRequestTests.m in Sources */,
				C5972A451A3B348B00225CBA /* BOXCollectionTests.m in Sources */,
				150D11341A5DD4B8009B269D /* BOXOauth2SessionTests.m in Sources */,
				86DADC281B29657C004D9624 /* BOXAppUserSessionTests.m in Sources */,
				159A94411A2FD19B0063B0FD /* BOXUserTests.m in Sources */,
				C57E95E81A37611D0094D7B0 /* BOXFileCommentsRequestTests.m in Sources */,
				C5972A751A3F3F8400225CBA /* BOXCollectionItemOperationRequestTests.m in Sources */,
				E1F9AE101A3B831300D44858 /* BOXFileShareRequestTests.m in Sources */,
				E15595A01A2D41700070ED1E /* BOXFolderRequestTests.m in Sources */,
				59AB005E1A3943BD005A6D89 /* BOXFolderPaginatedItemsRequestTests.m in Sources */,
				C5972A711A3F30D600225CBA /* BOXCollectionListRequestTests.m in Sources */,
				15F9C4CE1A3BACF3006EC2EE /* BOXFileUpdateRequestTests.m in Sources */,
				159BFA451A43BCD700D10476 /* BOXFileUploadNewVersionRequestTests.m in Sources */,
				15A073CC1B0BD64500352D87 /* BOXModelTests.m in Sources */,
				C53EC2631A388E9F0007C8A7 /* BOXCommentAddRequestTests.m in Sources */,
				158257A41A2576D100AB1FD4 /* BOXRequestTests.m in Sources */,
				0E16F10D1A4262DD00BDDA21 /* BOXCollaborationRequestTests.m in Sources */,
				590A1F7E1BE843B4008CB28D /* BOXContentCacheTestClient.m in Sources */,
				C5745BE51A5AE7FB00824FFA /* BOXFolderCollaborationsRequestTests.m in Sources */,
				15F5EE541A20165800FBBE1D /* BOXContentSDKTestCase.m in Sources */,
				C545A01C1A7681E2004C38B3 /* BOXRequestWithSharedLinkHeadersTests.m in Sources */,
				15280E9B1A39442E008D4F5D /* BOXFolderUpdateRequestTests.m in Sources */,
				15F5EE571A20173800FBBE1D /* BOXFileRequestTests.m in Sources */,
				157512561A577017006628C6 /* BOXBookmarkCreateRequestTests.m in Sources */,
				1522C8F91A3FC1CC0075DC7D /* BOXFileDeleteRequestTests.m in Sources */,
				0E16F1161A426F8800BDDA21 /* BOXCollaborationCreateRequestTests.m in Sources */,
				157512491A575429006628C6 /* BOXPreflightCheckRequestTests.m in Sources */,
				C53EC2A51A38A8AB0007C8A7 /* BOXCommentUpdateRequestTests.m in Sources */,
				C5972AA01A40A11500225CBA /* BOXEventTests.m in Sources */,
				63832D021E3AA68500F7211E /* BOXRecentItemsRequestTests.m in Sources */,
				0E16F1191A43600600BDDA21 /* BOXCollaborationRemoveRequestTests.m in Sources */,
				E1A8FD621A3A2E5800475089 /* BOXFolderUnshareRequestTests.m in Sources */,
				864963C81B3099580084822D /* BOXMetadataRequestTests.m in Sources */,
				0E16F11C1A43630400BDDA21 /* BOXCollaborationUpdateRequestTests.m in Sources */,
				0E16F1621A4A56E100BDDA21 /* BOXTrashedFolderRestoreRequestTests.m in Sources */,
				0E5E14621A40E08B00B205F6 /* BOXCollaborationTests.m in Sources */,
				0E16F1231A437EE800BDDA21 /* BOXCollaborationPendingRequestTests.m in Sources */,
				C5EE89701CC69DFF0076CE2F /* NSStringBoxContentSDKAdditionsTests.m in Sources */,
				E1A8FD611A3A2E5800475089 /* BOXFolderShareRequestTests.m in Sources */,
				15C8C9C71A268AD00010593D /* BOXUserRequestTests.m in Sources */,
				C5D91CA31A41D35200AC8B8F /* BOXEventsRequestTests.m in Sources */,
				15F5EE4D1A20158A00FBBE1D /* BOXRequestTestCase.m in Sources */,
				159A943E1A2FD1840063B0FD /* BOXModelTestCase.m in Sources */,
				1578AC1C1A420F03006BD06D /* BOXBookmarkUpdateRequestTests.m in Sources */,
				C5D91CAA1A42E12900AC8B8F /* BOXEventAdminLogsRequestTests.m in Sources */,
				150414291A4A43A100EE99F3 /* BOXFileThumbnailRequestTests.m in Sources */,
				15280E901A392198008D4F5D /* BOXFolderCreateRequestTests.m in Sources */,
				C5972A6F1A3F286400225CBA /* BOXCollectionItemsRequestTests.m in Sources */,
				C53EC29F1A38A1640007C8A7 /* BOXCommentRequestTests.m in Sources */,
				3DE35CB11A5B61C000694F6D /* BOXFileVersionPromoteRequestTests.m in Sources */,
				156B01A21A535FEA00F01FF1 /* BOXCannedResponse.m in Sources */,
				C562DB691A487E970002E510 /* BOXBookmarkCommentsRequestTests.m in Sources */,
				E1F9AE0D1A3B830800D44858 /* BOXBookmarkUnshareRequestTests.m in Sources */,
				0E16F1481A44E6D300BDDA21 /* BOXSearchRequestTests.m in Sources */,
				155170C71A54927B004C00AF /* BOXFileVersionsRequestTests.m in Sources */,
				1522C8E41A3FAA100075DC7D /* BOXFolderCopyRequestTests.m in Sources */,
				E15596121A3670840070ED1E /* BOXFolderTests.m in Sources */,
				70881FA01ACF67ED0023CDF3 /* BOXFolderItemsRequestTests.m in Sources */,
				E15596111A3670840070ED1E /* BOXBookmarkTests.m in Sources */,
				E1F9AE0C1A3B830800D44858 /* BOXBookmarkShareRequestTests.m in Sources */,
				159D32BD1A645BA10012CACB /* BOXContentClientTestCase.m in Sources */,
				0E16F15F1A4A54A100BDDA21 /* BOXTrashedFileRestoreRequestTests.m in Sources */,
			);
			runOnlyForDeploymentPostprocessing = 0;
		};
		E470433716D41DC500FED29A /* Sources */ = {
			isa = PBXSourcesBuildPhase;
			buildActionMask = 2147483647;
			files = (
				C596055E1CC5917E0096DD59 /* NSError+BOXContentSDKAdditions.m in Sources */,
				150C27A51A69DC0E00099850 /* BOXContentClient+Folder.m in Sources */,
				C5972A791A3F4E2C00225CBA /* BOXContentClient+Collection.m in Sources */,
				150C27A11A69DBFC00099850 /* BOXContentClient+File.m in Sources */,
				C5D91CA71A41E46000AC8B8F /* BOXEventsAdminLogsRequest.m in Sources */,
				8676E0D61B2F55FB00AC2677 /* BOXMetadataTemplate.m in Sources */,
				C5972A6D1A3F22E900225CBA /* BOXCollectionItemsRequest.m in Sources */,
				15958E2B1A14338A00AEBCEE /* BOXFileVersionsRequest.m in Sources */,
				159BFA381A43B7E800D10476 /* BOXFileUploadNewVersionRequest.m in Sources */,
				E44A95B116E21C5100356ADA /* BOXContentSDKConstants.m in Sources */,
				3DE3A1DA1AB112A5002E3FDA /* BOXKeychainItemWrapper.m in Sources */,
				E155959B1A2D22C00070ED1E /* BOXBookmarkRequest.m in Sources */,
				E4FAD9C1172CE2C50052AD11 /* NSString+BOXURLHelper.m in Sources */,
				E4FAD9C3172CE2C50052AD11 /* NSURL+BOXURLHelper.m in Sources */,
				E1DD60341A3A8DBD00C4BD41 /* BOXBookmarkShareRequest.m in Sources */,
				E4FAD9C5172CE2C50052AD11 /* BOXISO8601DateFormatter.m in Sources */,
				15958E341A14338A00AEBCEE /* BOXFolderUpdateRequest.m in Sources */,
				E1CAD4D61A16C85C006ECAFD /* BOXFileDeleteRequest.m in Sources */,
				C596055C1CC5917E0096DD59 /* NSDate+BOXContentSDKAdditions.m in Sources */,
				1522C8EA1A3FAFBC0075DC7D /* BOXBookmarkCopyRequest.m in Sources */,
				0E5E146A1A41032200B205F6 /* BOXCollaborationCreateRequest.m in Sources */,
				15958E3A1A14338A00AEBCEE /* BOXItemArrayRequest.m in Sources */,
				C59CF5301CFF99D500978B97 /* UIApplication+ExtensionSafeAdditions.m in Sources */,
				15958E221A14338A00AEBCEE /* BOXFileThumbnailRequest.m in Sources */,
				E11BED4A1ADC050000A9216F /* BOXAppToAppAnnotationBuilder.m in Sources */,
				E1DD60401A3A8F1B00C4BD41 /* BOXFileUnshareRequest.m in Sources */,
				C5C0861D1A42F584004DB48A /* BOXContentClient+Event.m in Sources */,
				AA73ED011E36C1EE0010F6D8 /* BOXRecentItem.m in Sources */,
				0E16F1021A42390700BDDA21 /* BOXFolderCollaborationsRequest.m in Sources */,
				C53EC25F1A38855E0007C8A7 /* BOXCommentAddRequest.m in Sources */,
				AA73ED0A1E36C2620010F6D8 /* BOXContentClient+RecentItems.m in Sources */,
				15958E1F1A14338A00AEBCEE /* BOXFileRequest.m in Sources */,
				8676E0D21B2F3FA400AC2677 /* BOXMetadataUpdateTask.m in Sources */,
				0E16F0EC1A411ED400BDDA21 /* BOXCollaborationUpdateRequest.m in Sources */,
				E4FAD9D5172CE2C50052AD11 /* BOXAuthorizationViewController.m in Sources */,
				0E16F1381A439CC000BDDA21 /* BOXSearchRequest.m in Sources */,
				15280E461A37E70B008D4F5D /* BOXFile.m in Sources */,
				15280E4C1A37E70B008D4F5D /* BOXFileLock.m in Sources */,
				E4FAD9D7172CE2C50052AD11 /* BOXOAuth2Session.m in Sources */,
				C5B9B8211A39A76800B8EB1A /* BOXContentClient+Comment.m in Sources */,
				8676E0CA1B2E36F200AC2677 /* BOXMetadataCreateRequest.m in Sources */,
				C5972A401A3B313700225CBA /* BOXCollection.m in Sources */,
				3DE35CAD1A5B57B500694F6D /* BOXFileVersionPromoteRequest.m in Sources */,
				6A4893101E049419008E30BE /* BOXURLSessionManager.m in Sources */,
				C59605601CC5917E0096DD59 /* NSJSONSerialization+BOXContentSDKAdditions.m in Sources */,
				E4FAD9DB172CE2C50052AD11 /* BOXAPIAuthenticatedOperation.m in Sources */,
				15958E281A14338A00AEBCEE /* BOXFileUploadRequest.m in Sources */,
				C5D91C9C1A41CAE900AC8B8F /* BOXEventsRequest.m in Sources */,
				C596055A1CC5917E0096DD59 /* UIDevice+BOXContentSDKAdditions.m in Sources */,
				E1CAD4E31A16F166006ECAFD /* BOXContentClient+User.m in Sources */,
				15958E2E1A14338A00AEBCEE /* BOXFolderCopyRequest.m in Sources */,
				86C514A41B2BB3850078565C /* BOXMetadataRequest.m in Sources */,
				0E16F1551A4A042F00BDDA21 /* BOXTrashedItemArrayRequest.m in Sources */,
				15958E4C1A14338A00AEBCEE /* BOXFolderUnshareRequest.m in Sources */,
				C5972A991A408CAE00225CBA /* BOXEvent.m in Sources */,
				0E5E14661A40F82800B205F6 /* BOXCollaborationRequest.m in Sources */,
				E4FAD9DD172CE2C50052AD11 /* BOXAPIDataOperation.m in Sources */,
				E4FAD9DF172CE2C50052AD11 /* BOXAPIJSONOperation.m in Sources */,
				15280E581A37E70B008D4F5D /* BOXItem.m in Sources */,
				119F0FC01D39C61E0079FFD9 /* BOXRepresentation.m in Sources */,
				E11BED571ADC050000A9216F /* BOXAppToAppMessage.m in Sources */,
				150C27991A69C2DE00099850 /* BOXContentClient+SharedLink.m in Sources */,
				0ED881AD1A5F4793009FED90 /* BOXAPIJSONPatchOperation.m in Sources */,
				E11BED4E1ADC050000A9216F /* BOXAppToAppApplication.m in Sources */,
				15958E521A14338A00AEBCEE /* BOXTrashedFileRestoreRequest.m in Sources */,
				E11035F71A200E6B00B46F6D /* BOXHashHelper.m in Sources */,
				E4FAD9E1172CE2C50052AD11 /* BOXAPIMultipartToJSONOperation.m in Sources */,
				C5972A651A3F22C800225CBA /* BOXCollectionListRequest.m in Sources */,
				8676E0DA1B2F575E00AC2677 /* BOXMetadataTemplateField.m in Sources */,
				C57E95E31A3752E90094D7B0 /* BOXFileCommentsRequest.m in Sources */,
				150C27A91A69DC2300099850 /* BOXContentClient+Bookmark.m in Sources */,
				8676E0DE1B2F696C00AC2677 /* BOXMetadataKeyValue.m in Sources */,
				157512531A576CBD006628C6 /* BOXBookmarkCreateRequest.m in Sources */,
				8676E0E21B2F69A300AC2677 /* BOXMetadataTemplateRequest.m in Sources */,
				0E5E146E1A41105000B205F6 /* BOXCollaborationRemoveRequest.m in Sources */,
				E4FAD9E3172CE2C50052AD11 /* BOXAPIOAuth2ToJSONOperation.m in Sources */,
				E4FAD9E5172CE2C50052AD11 /* BOXAPIOperation.m in Sources */,
				862EF2901B1FBA880044526F /* BOXAppUserSession.m in Sources */,
				0E5E14721A4116EA00B205F6 /* BOXContentClient+Collaboration.m in Sources */,
				15280E601A37E70B008D4F5D /* BOXUser.m in Sources */,
				6AA425721E39743800EF2677 /* BOXURLRequestSerialization.m in Sources */,
				E18896EB1A3BBA30007F7330 /* BOXRequestWithSharedLinkHeader.m in Sources */,
				E4FAD9E7172CE2C50052AD11 /* BOXAPIQueueManager.m in Sources */,
				E4FAD9E9172CE2C50052AD11 /* BOXSerialAPIQueueManager.m in Sources */,
				700C39381ACB455E00466CA9 /* BOXFolderItemsRequest.m in Sources */,
				15958E5A1A1445A300AEBCEE /* BOXContentClient+Authentication.m in Sources */,
				15958E401A14338A00AEBCEE /* BOXFolderPaginatedItemsRequest.m in Sources */,
				86B18F041B241DF1000EAE8C /* BOXAPIAppUsersAuthOperation.m in Sources */,
				15958E551A14338A00AEBCEE /* BOXTrashedFolderRestoreRequest.m in Sources */,
				E1CAD4DA1A16C85C006ECAFD /* BOXFolderCreateRequest.m in Sources */,
				C562DB4B1A4831270002E510 /* BOXSharedLinkHeadersDefaultManager.m in Sources */,
				C562DB1C1A44666E0002E510 /* BOXSharedLinkHeadersHelper.m in Sources */,
				C53EC29D1A389FAE0007C8A7 /* BOXCommentRequest.m in Sources */,
				15958E3D1A14338A00AEBCEE /* BOXSharedItemRequest.m in Sources */,
				1102724E1D5DA62F00FDC3E9 /* BOXStreamOperation.m in Sources */,
				C562DB641A486DF50002E510 /* BOXBookmarkCommentsRequest.m in Sources */,
				150C27751A699AA400099850 /* BOXContentClient+FileVersion.m in Sources */,
				8676E0C61B2D7EAC00AC2677 /* BOXRequest+Metadata.m in Sources */,
				15958E461A14338A00AEBCEE /* BOXRequest.m in Sources */,
				15280E401A37E70B008D4F5D /* BOXBookmark.m in Sources */,
				116D143B1D6FDA3D006ECC59 /* BOXAPIHeadOperation.m in Sources */,
				15F9C4D41A3BB7D2006EC2EE /* BOXBookmarkUpdateRequest.m in Sources */,
				C53EC2951A389F1A0007C8A7 /* BOXCommentDeleteRequest.m in Sources */,
				0E24BF361A7B0C3700BD6C97 /* BOXItemShareRequest.m in Sources */,
				AA73ED061E36C2250010F6D8 /* BOXRecentItemsRequest.m in Sources */,
				1522C9011A3FCC950075DC7D /* BOXBookmarkDeleteRequest.m in Sources */,
				C53EC2451A3873090007C8A7 /* BOXComment.m in Sources */,
				C5972A5F1A3F229A00225CBA /* BOXItemSetCollectionsRequest.m in Sources */,
				15280E661A37E70B008D4F5D /* BOXSharedLink.m in Sources */,
				E1A8FD561A38F28D00475089 /* BOXFolderShareRequest.m in Sources */,
				15958E311A14338A00AEBCEE /* BOXFolderRequest.m in Sources */,
				E4CA6F57173F13C10089680F /* BOXParallelAPIQueueManager.m in Sources */,
				5930AB561A23E149003970C6 /* BOXDispatchHelper.m in Sources */,
				E4CA6F5F173F1C750089680F /* BOXParallelOAuth2Session.m in Sources */,
				E13FB7571DBFD3FE00B08141 /* BOXUserAvatarRequest.m in Sources */,
				150C27801A699D0000099850 /* BOXContentClient+Search.m in Sources */,
				0E5E14591A40CE8C00B205F6 /* BOXCollaboration.m in Sources */,
				C53EC2A31A38A6090007C8A7 /* BOXCommentUpdateRequest.m in Sources */,
				15280E3A1A37E70B008D4F5D /* BOXModel.m in Sources */,
				E11BED511ADC050000A9216F /* BOXAppToAppFileMetadata.m in Sources */,
				15958DF01A1432AB00AEBCEE /* BOXContentClient.m in Sources */,
				8676E0CE1B2E939A00AC2677 /* BOXMetadataUpdateRequest.m in Sources */,
				15958E251A14338A00AEBCEE /* BOXFileUpdateRequest.m in Sources */,
				862EF28C1B1FA12B0044526F /* BOXAbstractSession.m in Sources */,
				C59605621CC5917E0096DD59 /* NSString+BOXContentSDKAdditions.m in Sources */,
				155170BB1A54872D004C00AF /* BOXFileVersion.m in Sources */,
				C5972A7D1A3F52F600225CBA /* BOXCollectionFavoritesRequest.m in Sources */,
				8676E0C21B2D7E2D00AC2677 /* BOXMetadataDeleteRequest.m in Sources */,
				15280E521A37E70B008D4F5D /* BOXFolder.m in Sources */,
				0E16F1131A426AB200BDDA21 /* BOXGroup.m in Sources */,
				E1CAD4E91A16F262006ECAFD /* BOXUserRequest.m in Sources */,
				0E16F1201A43774C00BDDA21 /* BOXCollaborationPendingRequest.m in Sources */,
				E1CAD4DC1A16C85C006ECAFD /* BOXFolderDeleteRequest.m in Sources */,
				E1DD60361A3A8DBD00C4BD41 /* BOXBookmarkUnshareRequest.m in Sources */,
				E1CAD4D81A16C85C006ECAFD /* BOXFileDownloadRequest.m in Sources */,
				8676E0BE1B2D653A00AC2677 /* BOXMetadata.m in Sources */,
				15958E431A14338A00AEBCEE /* BOXPreflightCheckRequest.m in Sources */,
				15958E1C1A14338A00AEBCEE /* BOXFileCopyRequest.m in Sources */,
				86C514A81B2BC1600078565C /* BOXContentClient+Metadata.m in Sources */,
				E1DD603E1A3A8F1B00C4BD41 /* BOXFileShareRequest.m in Sources */,
				15280E6E1A37E731008D4F5D /* BOXEnterprise.m in Sources */,
				0E0823901A76CE2700222778 /* BOXContentSDKErrors.m in Sources */,
			);
			runOnlyForDeploymentPostprocessing = 0;
		};
/* End PBXSourcesBuildPhase section */

/* Begin PBXTargetDependency section */
		15605D8D1A20132200C5EE5A /* PBXTargetDependency */ = {
			isa = PBXTargetDependency;
			target = E470433A16D41DC500FED29A /* BoxContentSDK */;
			targetProxy = 15605D8C1A20132200C5EE5A /* PBXContainerItemProxy */;
		};
/* End PBXTargetDependency section */

/* Begin PBXVariantGroup section */
		E4081D931758728900F6D6AA /* InfoPlist.strings */ = {
			isa = PBXVariantGroup;
			children = (
				E4081D941758728900F6D6AA /* en */,
			);
			name = InfoPlist.strings;
			sourceTree = "<group>";
		};
/* End PBXVariantGroup section */

/* Begin XCBuildConfiguration section */
		15605D8F1A20132200C5EE5A /* Debug */ = {
			isa = XCBuildConfiguration;
			buildSettings = {
				ALWAYS_SEARCH_USER_PATHS = NO;
				CLANG_ENABLE_MODULES = YES;
				CLANG_WARN_BOOL_CONVERSION = YES;
				CLANG_WARN_DIRECT_OBJC_ISA_USAGE = YES_ERROR;
				CLANG_WARN_OBJC_ROOT_CLASS = YES_ERROR;
				CLANG_WARN_UNREACHABLE_CODE = YES;
				ENABLE_STRICT_OBJC_MSGSEND = YES;
				FRAMEWORK_SEARCH_PATHS = (
					"$(SDKROOT)/Developer/Library/Frameworks",
					"$(inherited)",
				);
				GCC_PREPROCESSOR_DEFINITIONS = (
					"DEBUG=1",
					"$(inherited)",
				);
				GCC_WARN_64_TO_32_BIT_CONVERSION = YES;
				GCC_WARN_ABOUT_RETURN_TYPE = YES_ERROR;
				GCC_WARN_UNINITIALIZED_AUTOS = YES_AGGRESSIVE;
				GCC_WARN_UNUSED_FUNCTION = YES;
				HEADER_SEARCH_PATHS = (
					"$(inherited)",
					/Applications/Xcode.app/Contents/Developer/Toolchains/XcodeDefault.xctoolchain/usr/include,
					"$(PROJECT_DIR)/BoxContentSDKTests/Libraries",
				);
				INFOPLIST_FILE = BoxContentSDKTests/Info.plist;
				IPHONEOS_DEPLOYMENT_TARGET = 8.1;
				LD_RUNPATH_SEARCH_PATHS = "$(inherited) @executable_path/Frameworks @loader_path/Frameworks";
				LIBRARY_SEARCH_PATHS = (
					"$(inherited)",
					"$(PROJECT_DIR)/BoxContentSDKTests/Libraries",
				);
				MTL_ENABLE_DEBUG_INFO = YES;
				OTHER_LDFLAGS = (
					"$(inherited)",
					"-framework",
					XCTest,
					"-ObjC",
				);
				PRODUCT_BUNDLE_IDENTIFIER = "com.box.$(PRODUCT_NAME:rfc1034identifier)";
				PRODUCT_NAME = BoxContentSDKTests;
			};
			name = Debug;
		};
		15605D901A20132200C5EE5A /* Release */ = {
			isa = XCBuildConfiguration;
			buildSettings = {
				ALWAYS_SEARCH_USER_PATHS = NO;
				CLANG_ENABLE_MODULES = YES;
				CLANG_WARN_BOOL_CONVERSION = YES;
				CLANG_WARN_DIRECT_OBJC_ISA_USAGE = YES_ERROR;
				CLANG_WARN_OBJC_ROOT_CLASS = YES_ERROR;
				CLANG_WARN_UNREACHABLE_CODE = YES;
				ENABLE_NS_ASSERTIONS = NO;
				ENABLE_STRICT_OBJC_MSGSEND = YES;
				FRAMEWORK_SEARCH_PATHS = (
					"$(SDKROOT)/Developer/Library/Frameworks",
					"$(inherited)",
				);
				GCC_WARN_64_TO_32_BIT_CONVERSION = YES;
				GCC_WARN_ABOUT_RETURN_TYPE = YES_ERROR;
				GCC_WARN_UNINITIALIZED_AUTOS = YES_AGGRESSIVE;
				GCC_WARN_UNUSED_FUNCTION = YES;
				HEADER_SEARCH_PATHS = (
					"$(inherited)",
					/Applications/Xcode.app/Contents/Developer/Toolchains/XcodeDefault.xctoolchain/usr/include,
					"$(PROJECT_DIR)/BoxContentSDKTests/Libraries",
				);
				INFOPLIST_FILE = BoxContentSDKTests/Info.plist;
				IPHONEOS_DEPLOYMENT_TARGET = 8.1;
				LD_RUNPATH_SEARCH_PATHS = "$(inherited) @executable_path/Frameworks @loader_path/Frameworks";
				LIBRARY_SEARCH_PATHS = (
					"$(inherited)",
					"$(PROJECT_DIR)/BoxContentSDKTests/Libraries",
				);
				MTL_ENABLE_DEBUG_INFO = NO;
				OTHER_LDFLAGS = (
					"$(inherited)",
					"-framework",
					XCTest,
					"-ObjC",
				);
				PRODUCT_BUNDLE_IDENTIFIER = "com.box.$(PRODUCT_NAME:rfc1034identifier)";
				PRODUCT_NAME = BoxContentSDKTests;
			};
			name = Release;
		};
		E470435E16D41DC500FED29A /* Debug */ = {
			isa = XCBuildConfiguration;
			buildSettings = {
				CLANG_CXX_LANGUAGE_STANDARD = "gnu++0x";
				CLANG_CXX_LIBRARY = "libc++";
				CLANG_ENABLE_OBJC_ARC = YES;
				CLANG_WARN_BOOL_CONVERSION = YES;
				CLANG_WARN_CONSTANT_CONVERSION = YES;
				CLANG_WARN_DEPRECATED_OBJC_IMPLEMENTATIONS = YES;
				CLANG_WARN_EMPTY_BODY = YES;
				CLANG_WARN_ENUM_CONVERSION = YES;
				CLANG_WARN_INFINITE_RECURSION = YES;
				CLANG_WARN_INT_CONVERSION = YES;
				CLANG_WARN_OBJC_IMPLICIT_ATOMIC_PROPERTIES = YES;
				CLANG_WARN_SUSPICIOUS_MOVE = YES;
				CLANG_WARN_UNREACHABLE_CODE = YES;
				CLANG_WARN__DUPLICATE_METHOD_MATCH = YES;
				COPY_PHASE_STRIP = NO;
				ENABLE_STRICT_OBJC_MSGSEND = YES;
				ENABLE_TESTABILITY = YES;
				GCC_C_LANGUAGE_STANDARD = gnu99;
				GCC_DYNAMIC_NO_PIC = NO;
				GCC_NO_COMMON_BLOCKS = YES;
				GCC_OPTIMIZATION_LEVEL = 0;
				GCC_PREPROCESSOR_DEFINITIONS = (
					"DEBUG=1",
					"$(inherited)",
				);
				GCC_SYMBOLS_PRIVATE_EXTERN = NO;
				GCC_WARN_64_TO_32_BIT_CONVERSION = YES;
				GCC_WARN_ABOUT_RETURN_TYPE = YES;
				GCC_WARN_MULTIPLE_DEFINITION_TYPES_FOR_SELECTOR = YES;
				GCC_WARN_UNDECLARED_SELECTOR = YES;
				GCC_WARN_UNINITIALIZED_AUTOS = YES;
				GCC_WARN_UNUSED_FUNCTION = YES;
				GCC_WARN_UNUSED_VARIABLE = YES;
				IPHONEOS_DEPLOYMENT_TARGET = 8.0;
				ONLY_ACTIVE_ARCH = YES;
				SDKROOT = iphoneos;
			};
			name = Debug;
		};
		E470435F16D41DC500FED29A /* Release */ = {
			isa = XCBuildConfiguration;
			buildSettings = {
				CLANG_CXX_LANGUAGE_STANDARD = "gnu++0x";
				CLANG_CXX_LIBRARY = "libc++";
				CLANG_ENABLE_OBJC_ARC = YES;
				CLANG_WARN_BOOL_CONVERSION = YES;
				CLANG_WARN_CONSTANT_CONVERSION = YES;
				CLANG_WARN_DEPRECATED_OBJC_IMPLEMENTATIONS = YES;
				CLANG_WARN_EMPTY_BODY = YES;
				CLANG_WARN_ENUM_CONVERSION = YES;
				CLANG_WARN_INFINITE_RECURSION = YES;
				CLANG_WARN_INT_CONVERSION = YES;
				CLANG_WARN_OBJC_IMPLICIT_ATOMIC_PROPERTIES = YES;
				CLANG_WARN_SUSPICIOUS_MOVE = YES;
				CLANG_WARN_UNREACHABLE_CODE = YES;
				CLANG_WARN__DUPLICATE_METHOD_MATCH = YES;
				COPY_PHASE_STRIP = YES;
				ENABLE_STRICT_OBJC_MSGSEND = YES;
				GCC_C_LANGUAGE_STANDARD = gnu99;
				GCC_NO_COMMON_BLOCKS = YES;
				GCC_WARN_64_TO_32_BIT_CONVERSION = YES;
				GCC_WARN_ABOUT_RETURN_TYPE = YES;
				GCC_WARN_MULTIPLE_DEFINITION_TYPES_FOR_SELECTOR = YES;
				GCC_WARN_UNDECLARED_SELECTOR = YES;
				GCC_WARN_UNINITIALIZED_AUTOS = YES;
				GCC_WARN_UNUSED_FUNCTION = YES;
				GCC_WARN_UNUSED_VARIABLE = YES;
				IPHONEOS_DEPLOYMENT_TARGET = 8.0;
				SDKROOT = iphoneos;
				VALIDATE_PRODUCT = YES;
			};
			name = Release;
		};
		E470436116D41DC500FED29A /* Debug */ = {
			isa = XCBuildConfiguration;
			buildSettings = {
				CLANG_WARN_OBJC_MISSING_PROPERTY_SYNTHESIS = NO;
				DSTROOT = /tmp/BoxContentSDK.dst;
				GCC_PRECOMPILE_PREFIX_HEADER = YES;
				GCC_PREFIX_HEADER = "BoxContentSDK/BoxContentSDK-Prefix.pch";
				IPHONEOS_DEPLOYMENT_TARGET = 8.0;
				LIBRARY_SEARCH_PATHS = (
					"$(inherited)",
					"$(SDKROOT)/usr/lib/system",
				);
				ONLY_ACTIVE_ARCH = NO;
				OTHER_LDFLAGS = (
					"-ObjC",
					"-all-load",
				);
				PRODUCT_NAME = BoxContentSDK;
				PUBLIC_HEADERS_FOLDER_PATH = include/BoxContentSDK;
				SKIP_INSTALL = YES;
			};
			name = Debug;
		};
		E470436216D41DC500FED29A /* Release */ = {
			isa = XCBuildConfiguration;
			buildSettings = {
				CLANG_WARN_OBJC_MISSING_PROPERTY_SYNTHESIS = NO;
				DSTROOT = /tmp/BoxContentSDK.dst;
				GCC_PRECOMPILE_PREFIX_HEADER = YES;
				GCC_PREFIX_HEADER = "BoxContentSDK/BoxContentSDK-Prefix.pch";
				IPHONEOS_DEPLOYMENT_TARGET = 8.0;
				LIBRARY_SEARCH_PATHS = (
					"$(inherited)",
					"$(SDKROOT)/usr/lib/system",
				);
				OTHER_LDFLAGS = "$(inherited)";
				PRODUCT_NAME = BoxContentSDK;
				PUBLIC_HEADERS_FOLDER_PATH = include/BoxContentSDK;
				SKIP_INSTALL = YES;
			};
			name = Release;
		};
/* End XCBuildConfiguration section */

/* Begin XCConfigurationList section */
		15605D8E1A20132200C5EE5A /* Build configuration list for PBXNativeTarget "BoxContentSDKTests" */ = {
			isa = XCConfigurationList;
			buildConfigurations = (
				15605D8F1A20132200C5EE5A /* Debug */,
				15605D901A20132200C5EE5A /* Release */,
			);
			defaultConfigurationIsVisible = 0;
			defaultConfigurationName = Release;
		};
		E470433616D41DC500FED29A /* Build configuration list for PBXProject "BoxContentSDK" */ = {
			isa = XCConfigurationList;
			buildConfigurations = (
				E470435E16D41DC500FED29A /* Debug */,
				E470435F16D41DC500FED29A /* Release */,
			);
			defaultConfigurationIsVisible = 0;
			defaultConfigurationName = Release;
		};
		E470436016D41DC500FED29A /* Build configuration list for PBXNativeTarget "BoxContentSDK" */ = {
			isa = XCConfigurationList;
			buildConfigurations = (
				E470436116D41DC500FED29A /* Debug */,
				E470436216D41DC500FED29A /* Release */,
			);
			defaultConfigurationIsVisible = 0;
			defaultConfigurationName = Release;
		};
/* End XCConfigurationList section */
	};
	rootObject = E470433316D41DC500FED29A /* Project object */;
}<|MERGE_RESOLUTION|>--- conflicted
+++ resolved
@@ -199,18 +199,15 @@
 		596C9E001BCDBE8B00D85F19 /* BOXContentCacheClientProtocol.h in Headers */ = {isa = PBXBuildFile; fileRef = 596C9DFF1BCDBE8B00D85F19 /* BOXContentCacheClientProtocol.h */; settings = {ATTRIBUTES = (Public, ); }; };
 		59AB005E1A3943BD005A6D89 /* BOXFolderPaginatedItemsRequestTests.m in Sources */ = {isa = PBXBuildFile; fileRef = 59AB005D1A3943BD005A6D89 /* BOXFolderPaginatedItemsRequestTests.m */; };
 		59C8E3351BEAC0DE005FA4BB /* empty.json in Resources */ = {isa = PBXBuildFile; fileRef = 59C8E3341BEAC0DE005FA4BB /* empty.json */; };
-<<<<<<< HEAD
 		6A48930F1E049419008E30BE /* BOXURLSessionManager.h in Headers */ = {isa = PBXBuildFile; fileRef = 6A48930D1E049419008E30BE /* BOXURLSessionManager.h */; settings = {ATTRIBUTES = (Public, ); }; };
 		6A4893101E049419008E30BE /* BOXURLSessionManager.m in Sources */ = {isa = PBXBuildFile; fileRef = 6A48930E1E049419008E30BE /* BOXURLSessionManager.m */; };
 		6AA425711E39743800EF2677 /* BOXURLRequestSerialization.h in Headers */ = {isa = PBXBuildFile; fileRef = 6AA4256F1E39743800EF2677 /* BOXURLRequestSerialization.h */; };
 		6AA425721E39743800EF2677 /* BOXURLRequestSerialization.m in Sources */ = {isa = PBXBuildFile; fileRef = 6AA425701E39743800EF2677 /* BOXURLRequestSerialization.m */; };
-=======
 		63832CFC1E3A84B300F7211E /* BOXRecentItemTests.m in Sources */ = {isa = PBXBuildFile; fileRef = 63832CFB1E3A84B200F7211E /* BOXRecentItemTests.m */; };
 		63832CFE1E3A899E00F7211E /* recent_item_default_fields.json in Resources */ = {isa = PBXBuildFile; fileRef = 63832CFD1E3A899E00F7211E /* recent_item_default_fields.json */; };
 		63832D001E3A9A8200F7211E /* recent_item_default_fields_shared.json in Resources */ = {isa = PBXBuildFile; fileRef = 63832CFF1E3A9A8200F7211E /* recent_item_default_fields_shared.json */; };
 		63832D021E3AA68500F7211E /* BOXRecentItemsRequestTests.m in Sources */ = {isa = PBXBuildFile; fileRef = 63832D011E3AA68500F7211E /* BOXRecentItemsRequestTests.m */; };
 		63832D041E3AAAB000F7211E /* recent_items.json in Resources */ = {isa = PBXBuildFile; fileRef = 63832D031E3AAAB000F7211E /* recent_items.json */; };
->>>>>>> 9b911bac
 		700C39371ACB455E00466CA9 /* BOXFolderItemsRequest.h in Headers */ = {isa = PBXBuildFile; fileRef = 700C39351ACB455E00466CA9 /* BOXFolderItemsRequest.h */; settings = {ATTRIBUTES = (Public, ); }; };
 		700C39381ACB455E00466CA9 /* BOXFolderItemsRequest.m in Sources */ = {isa = PBXBuildFile; fileRef = 700C39361ACB455E00466CA9 /* BOXFolderItemsRequest.m */; };
 		704DBA211AD1F7D8001E28BB /* get_items_3_5_duped.json in Resources */ = {isa = PBXBuildFile; fileRef = 704DBA201AD1F7D8001E28BB /* get_items_3_5_duped.json */; };
@@ -682,18 +679,15 @@
 		596C9DFF1BCDBE8B00D85F19 /* BOXContentCacheClientProtocol.h */ = {isa = PBXFileReference; fileEncoding = 4; lastKnownFileType = sourcecode.c.h; name = BOXContentCacheClientProtocol.h; path = Protocols/BOXContentCacheClientProtocol.h; sourceTree = "<group>"; };
 		59AB005D1A3943BD005A6D89 /* BOXFolderPaginatedItemsRequestTests.m */ = {isa = PBXFileReference; fileEncoding = 4; lastKnownFileType = sourcecode.c.objc; path = BOXFolderPaginatedItemsRequestTests.m; sourceTree = "<group>"; };
 		59C8E3341BEAC0DE005FA4BB /* empty.json */ = {isa = PBXFileReference; fileEncoding = 4; lastKnownFileType = text.json; path = empty.json; sourceTree = "<group>"; };
-<<<<<<< HEAD
 		6A48930D1E049419008E30BE /* BOXURLSessionManager.h */ = {isa = PBXFileReference; fileEncoding = 4; lastKnownFileType = sourcecode.c.h; path = BOXURLSessionManager.h; sourceTree = "<group>"; };
 		6A48930E1E049419008E30BE /* BOXURLSessionManager.m */ = {isa = PBXFileReference; fileEncoding = 4; lastKnownFileType = sourcecode.c.objc; path = BOXURLSessionManager.m; sourceTree = "<group>"; };
 		6AA4256F1E39743800EF2677 /* BOXURLRequestSerialization.h */ = {isa = PBXFileReference; fileEncoding = 4; lastKnownFileType = sourcecode.c.h; path = BOXURLRequestSerialization.h; sourceTree = "<group>"; };
 		6AA425701E39743800EF2677 /* BOXURLRequestSerialization.m */ = {isa = PBXFileReference; fileEncoding = 4; lastKnownFileType = sourcecode.c.objc; path = BOXURLRequestSerialization.m; sourceTree = "<group>"; };
-=======
 		63832CFB1E3A84B200F7211E /* BOXRecentItemTests.m */ = {isa = PBXFileReference; fileEncoding = 4; lastKnownFileType = sourcecode.c.objc; path = BOXRecentItemTests.m; sourceTree = "<group>"; };
 		63832CFD1E3A899E00F7211E /* recent_item_default_fields.json */ = {isa = PBXFileReference; fileEncoding = 4; lastKnownFileType = text.json; path = recent_item_default_fields.json; sourceTree = "<group>"; };
 		63832CFF1E3A9A8200F7211E /* recent_item_default_fields_shared.json */ = {isa = PBXFileReference; fileEncoding = 4; lastKnownFileType = text.json; path = recent_item_default_fields_shared.json; sourceTree = "<group>"; };
 		63832D011E3AA68500F7211E /* BOXRecentItemsRequestTests.m */ = {isa = PBXFileReference; fileEncoding = 4; lastKnownFileType = sourcecode.c.objc; path = BOXRecentItemsRequestTests.m; sourceTree = "<group>"; };
 		63832D031E3AAAB000F7211E /* recent_items.json */ = {isa = PBXFileReference; fileEncoding = 4; lastKnownFileType = text.json; path = recent_items.json; sourceTree = "<group>"; };
->>>>>>> 9b911bac
 		700C39351ACB455E00466CA9 /* BOXFolderItemsRequest.h */ = {isa = PBXFileReference; fileEncoding = 4; lastKnownFileType = sourcecode.c.h; path = BOXFolderItemsRequest.h; sourceTree = "<group>"; };
 		700C39361ACB455E00466CA9 /* BOXFolderItemsRequest.m */ = {isa = PBXFileReference; fileEncoding = 4; lastKnownFileType = sourcecode.c.objc; path = BOXFolderItemsRequest.m; sourceTree = "<group>"; };
 		704DBA201AD1F7D8001E28BB /* get_items_3_5_duped.json */ = {isa = PBXFileReference; fileEncoding = 4; lastKnownFileType = text.json; path = get_items_3_5_duped.json; sourceTree = "<group>"; };
