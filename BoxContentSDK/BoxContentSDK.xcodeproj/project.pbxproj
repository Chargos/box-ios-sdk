--- conflicted
+++ resolved
@@ -211,16 +211,10 @@
 		862EF28F1B1FBA880044526F /* BOXAppUserSession.h in Headers */ = {isa = PBXBuildFile; fileRef = 862EF28D1B1FBA880044526F /* BOXAppUserSession.h */; settings = {ATTRIBUTES = (Public, ); }; };
 		862EF2901B1FBA880044526F /* BOXAppUserSession.m in Sources */ = {isa = PBXBuildFile; fileRef = 862EF28E1B1FBA880044526F /* BOXAppUserSession.m */; };
 		86B18F001B2416B9000EAE8C /* BOXAPIAccessTokenDelegate.h in Headers */ = {isa = PBXBuildFile; fileRef = 86B18EFF1B24141E000EAE8C /* BOXAPIAccessTokenDelegate.h */; settings = {ATTRIBUTES = (Public, ); }; };
-<<<<<<< HEAD
-		86B18F031B241DF1000EAE8C /* BOXAPIAppAuthOperation.h in Headers */ = {isa = PBXBuildFile; fileRef = 86B18F011B241DF1000EAE8C /* BOXAPIAppAuthOperation.h */; settings = {ATTRIBUTES = (Public, ); }; };
-		86B18F041B241DF1000EAE8C /* BOXAPIAppAuthOperation.m in Sources */ = {isa = PBXBuildFile; fileRef = 86B18F021B241DF1000EAE8C /* BOXAPIAppAuthOperation.m */; };
-		86B18F061B2428E3000EAE8C /* BOXAPIOperation_Private.h in Headers */ = {isa = PBXBuildFile; fileRef = 86B18F051B2428AB000EAE8C /* BOXAPIOperation_Private.h */; };
 		86DADC281B29657C004D9624 /* BOXAppUserSessionTests.m in Sources */ = {isa = PBXBuildFile; fileRef = 86DADC271B29657C004D9624 /* BOXAppUserSessionTests.m */; };
-=======
 		86B18F031B241DF1000EAE8C /* BOXAPIAppUsersAuthOperation.h in Headers */ = {isa = PBXBuildFile; fileRef = 86B18F011B241DF1000EAE8C /* BOXAPIAppUsersAuthOperation.h */; settings = {ATTRIBUTES = (Public, ); }; };
 		86B18F041B241DF1000EAE8C /* BOXAPIAppUsersAuthOperation.m in Sources */ = {isa = PBXBuildFile; fileRef = 86B18F021B241DF1000EAE8C /* BOXAPIAppUsersAuthOperation.m */; };
 		86B18F061B2428E3000EAE8C /* BOXAPIOperation_Private.h in Headers */ = {isa = PBXBuildFile; fileRef = 86B18F051B2428AB000EAE8C /* BOXAPIOperation_Private.h */; };
->>>>>>> 2cd4cae0
 		AF153B1317C346D6008D636C /* NSJSONSerialization+BOXAdditions.h in Headers */ = {isa = PBXBuildFile; fileRef = AF153B1117C346D6008D636C /* NSJSONSerialization+BOXAdditions.h */; settings = {ATTRIBUTES = (Public, ); }; };
 		AF153B1417C346D6008D636C /* NSJSONSerialization+BOXAdditions.m in Sources */ = {isa = PBXBuildFile; fileRef = AF153B1217C346D6008D636C /* NSJSONSerialization+BOXAdditions.m */; };
 		C53EC2441A3873090007C8A7 /* BOXComment.h in Headers */ = {isa = PBXBuildFile; fileRef = C53EC2421A3873090007C8A7 /* BOXComment.h */; settings = {ATTRIBUTES = (Public, ); }; };
@@ -639,16 +633,10 @@
 		862EF28E1B1FBA880044526F /* BOXAppUserSession.m */ = {isa = PBXFileReference; fileEncoding = 4; lastKnownFileType = sourcecode.c.objc; name = BOXAppUserSession.m; path = OAuth2/BOXAppUserSession.m; sourceTree = "<group>"; };
 		862EF2921B1FE7650044526F /* BOXAbstractSession_Private.h */ = {isa = PBXFileReference; lastKnownFileType = sourcecode.c.h; name = BOXAbstractSession_Private.h; path = OAuth2/BOXAbstractSession_Private.h; sourceTree = "<group>"; };
 		86B18EFF1B24141E000EAE8C /* BOXAPIAccessTokenDelegate.h */ = {isa = PBXFileReference; lastKnownFileType = sourcecode.c.h; path = BOXAPIAccessTokenDelegate.h; sourceTree = "<group>"; };
-<<<<<<< HEAD
-		86B18F011B241DF1000EAE8C /* BOXAPIAppAuthOperation.h */ = {isa = PBXFileReference; fileEncoding = 4; lastKnownFileType = sourcecode.c.h; path = BOXAPIAppAuthOperation.h; sourceTree = "<group>"; };
-		86B18F021B241DF1000EAE8C /* BOXAPIAppAuthOperation.m */ = {isa = PBXFileReference; fileEncoding = 4; lastKnownFileType = sourcecode.c.objc; path = BOXAPIAppAuthOperation.m; sourceTree = "<group>"; };
-		86B18F051B2428AB000EAE8C /* BOXAPIOperation_Private.h */ = {isa = PBXFileReference; lastKnownFileType = sourcecode.c.h; path = BOXAPIOperation_Private.h; sourceTree = "<group>"; };
 		86DADC271B29657C004D9624 /* BOXAppUserSessionTests.m */ = {isa = PBXFileReference; fileEncoding = 4; lastKnownFileType = sourcecode.c.objc; path = BOXAppUserSessionTests.m; sourceTree = "<group>"; };
-=======
 		86B18F011B241DF1000EAE8C /* BOXAPIAppUsersAuthOperation.h */ = {isa = PBXFileReference; fileEncoding = 4; lastKnownFileType = sourcecode.c.h; path = BOXAPIAppUsersAuthOperation.h; sourceTree = "<group>"; };
 		86B18F021B241DF1000EAE8C /* BOXAPIAppUsersAuthOperation.m */ = {isa = PBXFileReference; fileEncoding = 4; lastKnownFileType = sourcecode.c.objc; path = BOXAPIAppUsersAuthOperation.m; sourceTree = "<group>"; };
 		86B18F051B2428AB000EAE8C /* BOXAPIOperation_Private.h */ = {isa = PBXFileReference; lastKnownFileType = sourcecode.c.h; path = BOXAPIOperation_Private.h; sourceTree = "<group>"; };
->>>>>>> 2cd4cae0
 		AF153B1117C346D6008D636C /* NSJSONSerialization+BOXAdditions.h */ = {isa = PBXFileReference; fileEncoding = 4; lastKnownFileType = sourcecode.c.h; path = "NSJSONSerialization+BOXAdditions.h"; sourceTree = "<group>"; };
 		AF153B1217C346D6008D636C /* NSJSONSerialization+BOXAdditions.m */ = {isa = PBXFileReference; fileEncoding = 4; lastKnownFileType = sourcecode.c.objc; path = "NSJSONSerialization+BOXAdditions.m"; sourceTree = "<group>"; };
 		C53EC2421A3873090007C8A7 /* BOXComment.h */ = {isa = PBXFileReference; fileEncoding = 4; lastKnownFileType = sourcecode.c.h; path = BOXComment.h; sourceTree = "<group>"; };
@@ -1482,13 +1470,8 @@
 				E4FAD9A8172CE2C50052AD11 /* BOXAPIOperation.m */,
 				0ED881AA1A5F4793009FED90 /* BOXAPIJSONPatchOperation.h */,
 				0ED881AB1A5F4793009FED90 /* BOXAPIJSONPatchOperation.m */,
-<<<<<<< HEAD
-				86B18F011B241DF1000EAE8C /* BOXAPIAppAuthOperation.h */,
-				86B18F021B241DF1000EAE8C /* BOXAPIAppAuthOperation.m */,
-=======
 				86B18F011B241DF1000EAE8C /* BOXAPIAppUsersAuthOperation.h */,
 				86B18F021B241DF1000EAE8C /* BOXAPIAppUsersAuthOperation.m */,
->>>>>>> 2cd4cae0
 				86B18F051B2428AB000EAE8C /* BOXAPIOperation_Private.h */,
 			);
 			path = Operations;
@@ -1581,11 +1564,7 @@
 				5930AB551A23E149003970C6 /* BOXDispatchHelper.h in Headers */,
 				C53EC25E1A38855E0007C8A7 /* BOXCommentAddRequest.h in Headers */,
 				C53EC2A21A38A6090007C8A7 /* BOXCommentUpdateRequest.h in Headers */,
-<<<<<<< HEAD
-				86B18F031B241DF1000EAE8C /* BOXAPIAppAuthOperation.h in Headers */,
-=======
 				86B18F031B241DF1000EAE8C /* BOXAPIAppUsersAuthOperation.h in Headers */,
->>>>>>> 2cd4cae0
 				C5D91CA61A41E46000AC8B8F /* BOXEventsAdminLogsRequest.h in Headers */,
 				E1CAD4D51A16C85C006ECAFD /* BOXFileDeleteRequest.h in Headers */,
 				E4FAD9DE172CE2C50052AD11 /* BOXAPIJSONOperation.h in Headers */,
@@ -1968,11 +1947,7 @@
 				700C39381ACB455E00466CA9 /* BOXFolderItemsRequest.m in Sources */,
 				15958E5A1A1445A300AEBCEE /* BOXContentClient+Authentication.m in Sources */,
 				15958E401A14338A00AEBCEE /* BOXFolderPaginatedItemsRequest.m in Sources */,
-<<<<<<< HEAD
-				86B18F041B241DF1000EAE8C /* BOXAPIAppAuthOperation.m in Sources */,
-=======
 				86B18F041B241DF1000EAE8C /* BOXAPIAppUsersAuthOperation.m in Sources */,
->>>>>>> 2cd4cae0
 				15958E551A14338A00AEBCEE /* BOXTrashedFolderRestoreRequest.m in Sources */,
 				E1CAD4DA1A16C85C006ECAFD /* BOXFolderCreateRequest.m in Sources */,
 				C562DB4B1A4831270002E510 /* BOXSharedLinkHeadersDefaultManager.m in Sources */,
@@ -2008,10 +1983,6 @@
 				C5972A7D1A3F52F600225CBA /* BOXCollectionFavoritesRequest.m in Sources */,
 				15280E521A37E70B008D4F5D /* BOXFolder.m in Sources */,
 				0E16F1131A426AB200BDDA21 /* BOXGroup.m in Sources */,
-<<<<<<< HEAD
-				8624C53D1B261E8C007CF43A /* BOXContentClient+AppUser.m in Sources */,
-=======
->>>>>>> 2cd4cae0
 				E1CAD4E91A16F262006ECAFD /* BOXUserRequest.m in Sources */,
 				0E16F1201A43774C00BDDA21 /* BOXCollaborationPendingRequest.m in Sources */,
 				E1CAD4DC1A16C85C006ECAFD /* BOXFolderDeleteRequest.m in Sources */,
