--- conflicted
+++ resolved
@@ -7,16 +7,13 @@
 	objects = {
 
 /* Begin PBXBuildFile section */
-<<<<<<< HEAD
+		00D123E02077BCA10026AF5A /* file_all_fields_enterprise_metadata.json in Resources */ = {isa = PBXBuildFile; fileRef = 00D123DF2077BCA10026AF5A /* file_all_fields_enterprise_metadata.json */; };
 		00D0E5252077EE230026BABA /* main.m in Sources */ = {isa = PBXBuildFile; fileRef = 00D0E5242077EE230026BABA /* main.m */; };
 		00D0E5282077EE230026BABA /* AppDelegate.m in Sources */ = {isa = PBXBuildFile; fileRef = 00D0E5272077EE230026BABA /* AppDelegate.m */; };
 		00D0E52B2077EE230026BABA /* ViewController.m in Sources */ = {isa = PBXBuildFile; fileRef = 00D0E52A2077EE230026BABA /* ViewController.m */; };
 		00D0E52E2077EE230026BABA /* Main.storyboard in Resources */ = {isa = PBXBuildFile; fileRef = 00D0E52C2077EE230026BABA /* Main.storyboard */; };
 		00D0E5302077EE230026BABA /* Assets.xcassets in Resources */ = {isa = PBXBuildFile; fileRef = 00D0E52F2077EE230026BABA /* Assets.xcassets */; };
 		00D0E5332077EE230026BABA /* LaunchScreen.storyboard in Resources */ = {isa = PBXBuildFile; fileRef = 00D0E5312077EE230026BABA /* LaunchScreen.storyboard */; };
-=======
-		00D123E02077BCA10026AF5A /* file_all_fields_enterprise_metadata.json in Resources */ = {isa = PBXBuildFile; fileRef = 00D123DF2077BCA10026AF5A /* file_all_fields_enterprise_metadata.json */; };
->>>>>>> d7c062fb
 		0E16F10D1A4262DD00BDDA21 /* BOXCollaborationRequestTests.m in Sources */ = {isa = PBXBuildFile; fileRef = 0E16F10C1A4262DD00BDDA21 /* BOXCollaborationRequestTests.m */; };
 		0E16F1161A426F8800BDDA21 /* BOXCollaborationCreateRequestTests.m in Sources */ = {isa = PBXBuildFile; fileRef = 0E16F1151A426F8800BDDA21 /* BOXCollaborationCreateRequestTests.m */; };
 		0E16F1191A43600600BDDA21 /* BOXCollaborationRemoveRequestTests.m in Sources */ = {isa = PBXBuildFile; fileRef = 0E16F1181A43600600BDDA21 /* BOXCollaborationRemoveRequestTests.m */; };
@@ -492,7 +489,7 @@
 /* End PBXContainerItemProxy section */
 
 /* Begin PBXFileReference section */
-<<<<<<< HEAD
+		00D123DF2077BCA10026AF5A /* file_all_fields_enterprise_metadata.json */ = {isa = PBXFileReference; fileEncoding = 4; lastKnownFileType = text.json; path = file_all_fields_enterprise_metadata.json; sourceTree = "<group>"; };
 		00D0E5212077EE230026BABA /* TestApp.app */ = {isa = PBXFileReference; explicitFileType = wrapper.application; includeInIndex = 0; path = TestApp.app; sourceTree = BUILT_PRODUCTS_DIR; };
 		00D0E5242077EE230026BABA /* main.m */ = {isa = PBXFileReference; lastKnownFileType = sourcecode.c.objc; path = main.m; sourceTree = "<group>"; };
 		00D0E5262077EE230026BABA /* AppDelegate.h */ = {isa = PBXFileReference; lastKnownFileType = sourcecode.c.h; path = AppDelegate.h; sourceTree = "<group>"; };
@@ -504,9 +501,6 @@
 		00D0E5322077EE230026BABA /* Base */ = {isa = PBXFileReference; lastKnownFileType = file.storyboard; name = Base; path = Base.lproj/LaunchScreen.storyboard; sourceTree = "<group>"; };
 		00D0E5342077EE230026BABA /* Info.plist */ = {isa = PBXFileReference; lastKnownFileType = text.plist.xml; path = Info.plist; sourceTree = "<group>"; };
 		00D0E5382077EE2C0026BABA /* TestApp.entitlements */ = {isa = PBXFileReference; lastKnownFileType = text.plist.entitlements; path = TestApp.entitlements; sourceTree = "<group>"; };
-=======
-		00D123DF2077BCA10026AF5A /* file_all_fields_enterprise_metadata.json */ = {isa = PBXFileReference; fileEncoding = 4; lastKnownFileType = text.json; path = file_all_fields_enterprise_metadata.json; sourceTree = "<group>"; };
->>>>>>> d7c062fb
 		0E08238F1A76CE2700222778 /* BOXContentSDKErrors.m */ = {isa = PBXFileReference; fileEncoding = 4; lastKnownFileType = sourcecode.c.objc; path = BOXContentSDKErrors.m; sourceTree = "<group>"; };
 		0E16F0E91A411ED400BDDA21 /* BOXCollaborationUpdateRequest.h */ = {isa = PBXFileReference; fileEncoding = 4; lastKnownFileType = sourcecode.c.h; path = BOXCollaborationUpdateRequest.h; sourceTree = "<group>"; };
 		0E16F0EA1A411ED400BDDA21 /* BOXCollaborationUpdateRequest.m */ = {isa = PBXFileReference; fileEncoding = 4; lastKnownFileType = sourcecode.c.objc; path = BOXCollaborationUpdateRequest.m; sourceTree = "<group>"; };
