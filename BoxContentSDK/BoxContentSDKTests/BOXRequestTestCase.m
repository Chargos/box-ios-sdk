--- conflicted
+++ resolved
@@ -38,14 +38,11 @@
     [NSURLProtocol registerClass:[BOXCannedURLProtocol class]];
     
     self.fakeQueueManager = [[BOXParallelAPIQueueManager alloc] init];
-<<<<<<< HEAD
     self.fakeURLSessionManager = [[BOXURLSessionManager alloc] init];
-    self.fakeOAuth2Session = [[BOXOAuth2Session alloc] initWithClientID:@"test_client_id" secret:@"test_client_secret" APIBaseURL:BOXAPIBaseURL APIAuthBaseURL:BOXAPIAuthBaseURL queueManager:self.fakeQueueManager urlSessionManager:self.fakeURLSessionManager];
-=======
     self.fakeOAuth2Session = [[BOXOAuth2Session alloc] initWithClientID:@"test_client_id"
                                                                  secret:@"test_client_secret"
-                                                           queueManager:self.fakeQueueManager];
->>>>>>> 9b911bac
+                                                           queueManager:self.fakeQueueManager
+						      urlSessionManager:self.fakeURLSessionManager];
     self.fakeOAuth2Session.refreshToken = @"sample_refresh_token";
     self.fakeOAuth2Session.accessToken = @"sample_access_token";
     self.fakeOAuth2Session.accessTokenExpiration = [NSDate distantFuture];
