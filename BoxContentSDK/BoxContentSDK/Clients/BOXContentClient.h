--- conflicted
+++ resolved
@@ -172,7 +172,6 @@
 - (void)setSharedLinkStorageDelegate:(id <BOXSharedLinkStorageProtocol>)delegate;
 
 /**
-<<<<<<< HEAD
  * This method needs to be called at least once to set up the manager to be ready to support background upload/download tasks.
  * Should be called as soon as possible after BOXContentClient instance is created to allow support for background tasks.
  *
@@ -185,7 +184,7 @@
  */
 - (void)setUpToSupportBackgroundTasksWithDefaultDelegate:(id<BOXURLSessionManagerDelegate>)delegate;
 
-=======
+/**
  *  API base URLs.
  **/
 + (NSString *)APIBaseURL;
@@ -196,5 +195,4 @@
 + (void)setOAuth2BaseURL:(NSString *)OAuth2BaseURL;
 + (void)setAPIAuthBaseURL:(NSString *)APIAuthBaseURL;
 + (void)setAPIUploadBaseURL:(NSString *)APIUploadBaseURL;
->>>>>>> 9b911bac
 @end