//
//  BOXClient.h
//  BoxContentSDK
//
//  Copyright (c) 2014 Box. All rights reserved.
//

@class BOXAbstractSession;
@class BOXUser;
@class BOXUserMini;
@class BOXAPIQueueManager;
@class BOXRequest;
@class BOXSharedLinkHeadersHelper;
@protocol BOXAPIAccessTokenDelegate;
@protocol BOXSharedLinkStorageProtocol;
@protocol BOXContentCacheClientProtocol;
@protocol BOXURLSessionManagerDelegate;

@interface BOXContentClient : NSObject

/**
 *  Allows the SDK to associate shared links with Box Items.
 */
@property (nonatomic, readonly, strong) BOXSharedLinkHeadersHelper *sharedLinksHeaderHelper;

/**
 *  By setting the cache client, the BOXContentClient will now support caching for BoxRequests.
 */
@property (nonatomic, readwrite, weak) id<BOXContentCacheClientProtocol> cacheClient;

/**
 * The SDK's session instance.
 */
@property (nonatomic, readonly, strong) BOXAbstractSession *session;

/**
 *  The custom prefix for the user agent. If set, the prefix will be appended with ; followed by the default Box SDK user agent string.
 */
@property (nonatomic, readwrite, strong) NSString *userAgentPrefix;

/**
 *  The client's queue manager. All API calls are scheduled by this queue manager.
 *  The queueManager is shared with the session (for making authorization and refresh
 *  calls) and the filesManager and foldersManager (for making API calls).
 */
@property (nonatomic, readwrite, strong) BOXAPIQueueManager *queueManager;

/**
 * This property reflects whether the client should attempt the authentication through the
 * Box app. It's default is NO and has to be set via the +setAppToAppBoxAuthenticationEnabled:
 * because of the associated configuration that has to be done.
 */
@property (nonatomic, readonly, assign) BOOL appToAppBoxAuthenticationEnabled;

/**
 * This property is used to temporarily hold the authentication completion block in the case of
 * App-to-App authentication through the Box app.
 */
@property (nonatomic, readwrite, copy) void (^authenticationCompletionBlock)(BOXUser *user, NSError *error);

/**
 *  The Box user associated with this SDK client. This will be nil if no user has been authenticated yet.
 */
@property (nonatomic, readonly, strong) BOXUserMini *user;

/**
 * The delegate for the BOXContentClient instance. Internally setting the BOXContentClient's delegate
 * will automatically set the BOXAPIQueueManager's delegate and getting the delegate will return the
 * BOXAPIQueueManager's delegate.
 *
 * Allows users to retrieve access tokens in a way that bypasses OAuth2 and uses App Users instead.
 */
@property (nonatomic, readwrite, weak) id<BOXAPIAccessTokenDelegate> accessTokenDelegate;

/**
 *  The list of Box users that have established a session through the SDK.
 *
 *  @return array of BOXUserMini model objects
 */
+ (NSArray *)users;

/**
 *  You may use this to retrieve a content client, only if your app allows for only one Box user to be authenticated at a time.
 *  If your app will support multiple Box users, use clientForUser: and clientForNewSession to retrieve content clients for each user.
 *  Treat this method as a singleton accessor.
 *
 *  @return An existing BOXContentClient if it already exists. Otherwise, a new BOXContentClient wil be created.
 */
+ (BOXContentClient *)defaultClient;

/**
 *  Use this to refresh the default client based on the user currently stored in the keychain.
 *  If there are no users in the keychain, this will log out the default client's current user.
 *  NOTE: Currently not thread-safe.
 */
+ (void)refreshDefaultClientFromKeychain;

/**
 *  Get a BOXContentClient for a specific user that has an authenticated session. 
 *  You can obtain a list of users with through the 'users' method.
 *  NOTE: Unless you want to allow your app to manage multiple Box users at one time, it is simpler to use
 *  'defaultClient' instead of this method.
 *
 *  @param user A user with an existing session
 *
 *  @return BOXContentClient for the specified user
 */
+ (BOXContentClient *)clientForUser:(BOXUserMini *)user;

/**
 *  Get an unauthenticated BOXContentClient.
 *  NOTE: Unless you want to allow your app to manage multiple Box users at one time, it is simpler to use
 *  'defaultClient' instead of this method.
 *
 *  @return An unauthenticated BOXContentClient
 */
+ (BOXContentClient *)clientForNewSession;

/**
 * Client ID:
 * The client identifier described in [Section 2.2 of the OAuth2 spec](http://tools.ietf.org/html/rfc6749#section-2.2)
 * This is also known as an API key on Box. See the [Box OAuth2 documentation](http://developers.box.com/oauth/) for
 * information on where to find this value.
 *
 * Client Secret:
 * The client secret. This value is used during the authorization code grant and when refreshing tokens.
 * This value should be a secret. DO NOT publish this value.
 * See the [Box OAuth2 documentation](http://developers.box.com/oauth/) for
 * information on where to find this value.
 */
+ (void)setClientID:(NSString *)clientID clientSecret:(NSString *)clientSecret;

/**
 * Client ID:
 * The client identifier described in [Section 2.2 of the OAuth2 spec](http://tools.ietf.org/html/rfc6749#section-2.2)
 * This is also known as an API key on Box. See the [Box OAuth2 documentation](http://developers.box.com/oauth/) for
 * information on where to find this value.
 *
 * Client Secret:
 * The client secret. This value is used during the authorization code grant and when refreshing tokens.
 * This value should be a secret. DO NOT publish this value.
 * See the [Box OAuth2 documentation](http://developers.box.com/oauth/) for
 * information on where to find this value.
 *
 * Redirect UR:
 * If you set a custom Redirect URI in your App's developer settings, set it here too.
 */
+ (void)setClientID:(NSString *)clientID clientSecret:(NSString *)clientSecret redirectURIString:(NSString *)redirectURIString;

/**
 * This property controls whether clients should attempt authentication through the Box app
 * The default is NO and has to be set here because of the associated configuration that
 * has to be done.
 *
 *  @param enabled  Whether the client should attempt using the Box app for authenticating.
 *
 */
+ (void)setAppToAppBoxAuthenticationEnabled:(BOOL)enabled;

/**
 *  Resource bundle for loading images, etc.
 *
 *  @return NSBundle
 */
+ (NSBundle *)resourcesBundle;

/** 
 *  Overides the default sharedLink delegate with the provided object.
 *  By default the SDK persists shared link information in memory only. Override this to implement your own custom persistence logic.
 *  @param delegate The object that will receive the BOXSharedLinkStorageProtocol delegate callbacks.
 **/ 
- (void)setSharedLinkStorageDelegate:(id <BOXSharedLinkStorageProtocol>)delegate;

/**
 * This method needs to be called once in main app to be ready to
 * support background upload/download tasks.
 * If this method has not been called, all background task creations will fail
 *
 * @param delegate          used for encrypting/decrypting metadata cached for background session tasks
 * @param rootCacheDir      root directory for caching background session tasks' data
 * @param completionBlock   block to execute upon completion of setup, indicating background tasks can be provided
 */
+ (void)oneTimeSetUpInAppToSupportBackgroundTasksWithDelegate:(id<BOXURLSessionManagerDelegate>)delegate
                                                 rootCacheDir:(NSString *)rootCacheDir
                                                   completion:(void (^)(NSError *error))completionBlock;

/**
 * This method needs to be called once in app extensions to be ready to
 * support background upload/download tasks.
 * If this method has not been called, all background task creations will fail
 *
 * @param delegate          used for encrypting/decrypting metadata cached for background session tasks
 * @param rootCacheDir      root directory for caching background session tasks' data. Should be the same
 *                          as rootCacheDir for main app to allow main app takes over background session
 *                          tasks created from extensions
 * @param completionBlock   block to execute upon completion of setup, indicating background tasks can be provided
 */
<<<<<<< HEAD
+ (void)oneTimeSetUpInExtensionToSupportBackgroundTasksWithDelegate:(id<BOXURLSessionManagerDelegate>)delegate
                                                       rootCacheDir:(NSString *)rootCacheDir
                                                         completion:(void (^)(NSError *error))completionBlock;
=======
+ (void)oneTimeSetUpInExtensionToSupportBackgroundTasksWithDelegate:(id<BOXURLSessionManagerDelegate>)delegate rootCacheDir:(NSString *)rootCacheDir sharedContainerIdentifier:(NSString *)sharedContainerIdentifier completion:(void (^)(NSError *error))completionBlock;
>>>>>>> 08efa895

/**
 * This method needs to be called in the main app to allow it reconnecting to background session tasks created by
 * background session started from extension
 *
 * @param backgroundSessionId   Id of background session from extension
 * @param completionBlock       block to execute upon completion of reconnecting to background session
 */
+ (void)reconnectWithBackgroundSessionIdFromExtension:(NSString *)backgroundSessionId
                                           completion:(void (^)(NSError *error))completionBlock;

/**
 *  API base URLs.
 **/
+ (NSString *)APIBaseURL;
+ (NSString *)OAuth2BaseURL;
+ (NSString *)APIAuthBaseURL;
+ (NSString *)APIUploadBaseURL;
+ (void)setAPIBaseURL:(NSString *)APIBaseURL;
+ (void)setOAuth2BaseURL:(NSString *)OAuth2BaseURL;
+ (void)setAPIAuthBaseURL:(NSString *)APIAuthBaseURL;
+ (void)setAPIUploadBaseURL:(NSString *)APIUploadBaseURL;
@end<|MERGE_RESOLUTION|>--- conflicted
+++ resolved
@@ -195,13 +195,10 @@
  *                          tasks created from extensions
  * @param completionBlock   block to execute upon completion of setup, indicating background tasks can be provided
  */
-<<<<<<< HEAD
 + (void)oneTimeSetUpInExtensionToSupportBackgroundTasksWithDelegate:(id<BOXURLSessionManagerDelegate>)delegate
                                                        rootCacheDir:(NSString *)rootCacheDir
+                                          sharedContainerIdentifier:(NSString *)sharedContainerIdentifier
                                                          completion:(void (^)(NSError *error))completionBlock;
-=======
-+ (void)oneTimeSetUpInExtensionToSupportBackgroundTasksWithDelegate:(id<BOXURLSessionManagerDelegate>)delegate rootCacheDir:(NSString *)rootCacheDir sharedContainerIdentifier:(NSString *)sharedContainerIdentifier completion:(void (^)(NSError *error))completionBlock;
->>>>>>> 08efa895
 
 /**
  * This method needs to be called in the main app to allow it reconnecting to background session tasks created by
