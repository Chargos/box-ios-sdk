//
//  BOXClient.m
//  BoxContentSDK
//
//  Created by Scott Liu on 11/4/14.
//  Copyright (c) 2014 Box. All rights reserved.
//

#import "BOXContentClient_Private.h"
#import "BOXContentClient+Authentication.h"
#import "BOXAPIQueueManager.h"
#import "BOXContentSDKConstants.h"
#import "BOXParallelOAuth2Session.h"
#import "BOXParallelAPIQueueManager.h"
#import "BOXUser.h"
#import "BOXRequestWithSharedLinkHeader.h"
#import "BOXSharedItemRequest.h"
#import "BOXSharedLinkHeadersHelper.h"
#import "BOXSharedLinkHeadersDefaultManager.h"
#import "BOXContentSDKErrors.h"
#import "BOXUserRequest.h"
#import "BOXContentClient+User.h"

@interface BOXContentClient ()

@property (nonatomic, readwrite, strong) BOXSharedLinkHeadersHelper *sharedLinksHeaderHelper;
+ (void)resetInstancesForTesting;
@end

@implementation BOXContentClient

@synthesize APIBaseURL = _APIBaseURL;
@synthesize OAuth2Session = _OAuth2Session;
@synthesize appSession = _appSession;
@synthesize queueManager = _queueManager;

static NSString *staticClientID;
static NSString *staticClientSecret;
static BOOL staticAppToAppBoxAuthenticationEnabled = NO;
static NSMutableDictionary *_SDKClients;
static dispatch_once_t onceTokenForDefaultClient = 0;
static BOXContentClient *defaultInstance = nil;

+ (BOXContentClient *)defaultClient
{
    dispatch_once(&onceTokenForDefaultClient, ^{
        if (defaultInstance == nil) {
            NSArray *storedUsers = [self users];
            if (storedUsers.count > 1)
            {
                [NSException raise:@"You cannot use 'defaultClient' if multiple users have established a session."
                            format:@"Specify a user through clientForUser:"];
            }
            else if (storedUsers.count == 1)
            {
                BOXUserMini *storedUser = [storedUsers firstObject];
                defaultInstance = [[[self class] SDKClients] objectForKey:storedUser.modelID];
                if (defaultInstance == nil) {
                    defaultInstance = [[self alloc] initWithBOXUser:storedUser];
                    [[[self class] SDKClients] setObject:defaultInstance forKey:storedUser.modelID];
                }
            }
            else
            {
                defaultInstance = [[self alloc] init];
            }
        }
    });
    return defaultInstance;
}

+ (BOXContentClient *)clientForUser:(BOXUserMini *)user
{
    if (user == nil)
    {
        return [self clientForNewSession];
    }
    
    static NSString *synchronizer = @"synchronizer";
    @synchronized(synchronizer)
    {
        BOXContentClient *client = [[[self class] SDKClients] objectForKey:user.modelID];
        if (client == nil) {
            // Only OAuth2Session contain a refresh token. Otherwise it's an AppUserSession.
            client = [[self alloc] initWithBOXUser:user];
            
            [[[self class] SDKClients] setObject:client forKey:user.modelID];
        }
        
        return client;
    }
}

+ (BOXContentClient *)clientForNewSession
{
    return [[self alloc] init];
}

+ (void)setClientID:(NSString *)clientID clientSecret:(NSString *)clientSecret
{
    if (clientID.length == 0) {
        [NSException raise:@"Invalid client ID." format:@"%@ is not a valid client ID", clientID];
        return;
    }
    if (clientSecret.length == 0) {
        [NSException raise:@"Invalid client secret." format:@"%@ is not a valid client secret", clientSecret];
        return;
    }
    if (staticClientID.length > 0 && ![staticClientID isEqualToString:clientID]) {
        [NSException raise:@"Changing the client ID is not allowed." format:@"Cannot change client ID from %@ to %@", staticClientID, clientID];
        return;
    }
    if (staticClientSecret.length > 0 && ![staticClientSecret isEqualToString:clientSecret]) {
        [NSException raise:@"Changing the client secret is not allowed." format:@"Cannot change client secret from %@ to %@", staticClientSecret, clientSecret];
        return;
    }
    
    staticClientID = clientID;
    staticClientSecret = clientSecret;
}

+ (void)setAppToAppBoxAuthenticationEnabled:(BOOL)enabled
{
    staticAppToAppBoxAuthenticationEnabled = enabled;
}

- (instancetype)init
{
    if (self = [super init])
    {
        if (staticClientID.length == 0 || staticClientSecret.length == 0) {
            [NSException raise:@"Set client ID and client secret first." format:@"You must set a client ID and client secret first."];
            return nil;
        }
        
        [self setAPIBaseURL:BOXAPIBaseURL];
        
        // the circular reference between the queue manager and the session is necessary
        // because sessions enqueue API operations to fetch access tokens and the queue
        // manager uses the session as a lock object when enqueuing operations.
        _queueManager = [[BOXParallelAPIQueueManager alloc] init];

        _OAuth2Session = [[BOXParallelOAuth2Session alloc] initWithClientID:staticClientID
                                                                         secret:staticClientSecret
                                                                     APIBaseURL:BOXAPIBaseURL//FIXME:
                                                                   queueManager:_queueManager];
        _queueManager.session = self.session;
        
        
        // Initialize our sharedlink helper with the default protocol implementation
        _sharedLinksHeaderHelper = [[BOXSharedLinkHeadersHelper alloc] initWithClient:self];
        [self setSharedLinkStorageDelegate:[[BOXSharedLinkHeadersDefaultManager alloc] init]];
        
        [[NSNotificationCenter defaultCenter] addObserver:self
                                                 selector:@selector(didReceiveSessionDidBecomeAuthenticatedNotification:)
                                                     name:BOXSessionDidBecomeAuthenticatedNotification
                                                   object:nil];
        
        [[NSNotificationCenter defaultCenter] addObserver:self
                                                 selector:@selector(didReceiveSessionWasRevokedNotification:)
                                                     name:BOXSessionWasRevokedNotification
                                                   object:nil];
        
        [[NSNotificationCenter defaultCenter] addObserver:self
                                                 selector:@selector(didReceiveUserWasLoggedOutNotification:)
                                                     name:BOXUserWasLoggedOutDueToErrorNotification
                                                   object:nil];
        
        [[NSNotificationCenter defaultCenter] addObserver:self
                                                 selector:@selector(didReceiveAccessTokenRefreshedNotification:)
                                                     name:BOXSessionDidRefreshTokensNotification
                                                   object:nil];
    }
    return self;
}

- (instancetype)initWithBOXUser:(BOXUserMini *)user
{
    if (self = [self init])
    {
        BOXOAuth2Session *session = [[BOXOAuth2Session alloc]init];
        [session restoreCredentialsFromKeychainForUserWithID:user.modelID];
        
        if (session.refreshToken == nil) {
            self.session = [[BOXAppUserSession alloc]initWithAPIBaseURL:self.APIBaseURL queueManager:self.queueManager];
        }
        
        [self.session restoreCredentialsFromKeychainForUserWithID:user.modelID];
    }
    return self;
}

- (void)didReceiveAccessTokenRefreshedNotification:(NSNotification *)notification
{
    BOXAbstractSession *session = (BOXAbstractSession *)notification.object;
    if (self.user.modelID && session.user.modelID && ![self.user.modelID isEqualToString:session.user.modelID]) {
        BOXAssertFail(@"BOXUser mismatch in BOXContentClient instance. Client User: %@, does not match Session User: %@", self.user.modelID, session.user.modelID);
    }
}

- (void)didReceiveUserWasLoggedOutNotification:(NSNotification *)notification
{
    NSDictionary *userInfo = (NSDictionary *)notification.object;
    NSString *userID = [userInfo objectForKey:BOXUserIDKey];
    if ([userID isEqualToString:self.user.modelID]) {
        [self logOut];
    }
}

- (void)didReceiveSessionDidBecomeAuthenticatedNotification:(NSNotification *)notification
{
    // We should never have more than one session pointing to the same user.
    // When a session becomes authenticated, any SDK clients that may have had a session for the same
    // user should update to the most recently authenticated one.
    BOXAbstractSession *session = (BOXAbstractSession *)notification.object;
    
    if ([session.user.modelID isEqualToString:self.session.user.modelID] && session != self.session) {
        // In case there are any pending operations in the old session's queue, give them the latest tokens so they have
        // a good chance of succeeding.
        [self.session reassignTokensFromSession:session];
        
        self.session = session;
        self.queueManager = self.session.queueManager;
    }
}

- (void)didReceiveSessionWasRevokedNotification:(NSNotification *)notification
{
    NSString *userIDRevoked = [notification.userInfo objectForKey:BOXUserIDKey];
    if (userIDRevoked.length > 0)
    {
        [[[self class] SDKClients] removeObjectForKey:userIDRevoked];
    }
}

- (void)dealloc
{
    [[NSNotificationCenter defaultCenter] removeObserver:self];
}

+ (NSArray *)users
{
    return [BOXAbstractSession usersInKeychain];
}

- (BOXUserMini *)user
{
    return self.session.user;
}

- (BOOL)appToAppBoxAuthenticationEnabled
{
    return staticAppToAppBoxAuthenticationEnabled;
}

- (void)setAPIBaseURL:(NSString *)APIBaseURL
{
    _APIBaseURL = APIBaseURL;
    self.session.APIBaseURLString = APIBaseURL;
}

// Load the ressources bundle.
+ (NSBundle *)resourcesBundle
{
    static NSBundle *frameworkBundle = nil;
    static dispatch_once_t predicate;
    dispatch_once(&predicate, ^{
        NSURL *ressourcesBundleURL = [[NSBundle mainBundle] URLForResource:@"BoxContentSDKResources" withExtension:@"bundle"];
        frameworkBundle = [NSBundle bundleWithURL:ressourcesBundleURL];
    });

    return frameworkBundle;
}

- (void)setSharedLinkStorageDelegate:(id <BOXSharedLinkStorageProtocol>)delegate
{
    self.sharedLinksHeaderHelper.delegate = delegate;
}

- (BOXAbstractSession *)session
{
    if (self.OAuth2Session) {
        return self.OAuth2Session;
    } else {
        return self.appSession;
    }
}

- (void)setSession:(BOXAbstractSession *)session
{
    if ([session isKindOfClass:[BOXOAuth2Session class]]) {
        _OAuth2Session = (BOXOAuth2Session *)session;
        _appSession = nil;
    } else {
        _appSession = (BOXAppUserSession *)session;
        _OAuth2Session = nil;
    }
    self.queueManager.session = self.session;
}

<<<<<<< HEAD
=======
#pragma mark - access token delegate
- (id<BOXAPIAccessTokenDelegate>)accessTokenDelegate
{
    return self.queueManager.delegate;
}

- (void)setAccessTokenDelegate:(id<BOXAPIAccessTokenDelegate>)accessTokenDelegate
{
    BOXAssert(self.OAuth2Session.refreshToken == nil, @"BOXContentClients that use OAuth2 cannot have a delegate set.");
    BOXAssert(accessTokenDelegate != nil, @"delegate must be non-nil when calling setAccessTokenDelegate:");
    
    // Switch from OAuth2Session to AppUserSession
    // Since BOXContentClient instances are defaulted to OAuth2 instead of AppUsers, a BOXAppUserSession must be initialized.
    // The OAuth2Session must be nil-ed out because "session" returns the first non-nil session instance (chosen between AppSession and OAuth2Session).
    if ([self.session isKindOfClass:[BOXOAuth2Session class]]) {
        self.session = [[BOXAppUserSession alloc]initWithAPIBaseURL:self.APIBaseURL queueManager:self.queueManager];
    }
    
    // Since the OAuth2Session instance was nil-ed out, the queueManager now needs a new session instance which will be appSession.
    self.queueManager.delegate = accessTokenDelegate;
}

>>>>>>> 2cd4cae0
#pragma mark - helper methods

- (void)prepareRequest:(BOXRequest *)request
{
    request.queueManager = self.queueManager;
    if ([request conformsToProtocol:@protocol(BOXSharedLinkItemSource)]) {
        BOXRequestWithSharedLinkHeader *requestWithSharedLink = (BOXRequestWithSharedLinkHeader *)request;
        requestWithSharedLink.sharedLinkHeadersHelper = self.sharedLinksHeaderHelper;
    } else if ([request isKindOfClass:[BOXSharedItemRequest class]]) {
        BOXSharedItemRequest *shareItemRequest = (BOXSharedItemRequest *)request;
        shareItemRequest.sharedLinkHeadersHelper = self.sharedLinksHeaderHelper;
    }
}


+ (NSMutableDictionary *)SDKClients
{
    if (_SDKClients == nil) {
        _SDKClients = [NSMutableDictionary dictionary];
    }
    return _SDKClients;
}

+ (void)resetInstancesForTesting
{
    defaultInstance = nil;
    onceTokenForDefaultClient = 0;
    [_SDKClients removeAllObjects];
}

@end<|MERGE_RESOLUTION|>--- conflicted
+++ resolved
@@ -298,8 +298,6 @@
     self.queueManager.session = self.session;
 }
 
-<<<<<<< HEAD
-=======
 #pragma mark - access token delegate
 - (id<BOXAPIAccessTokenDelegate>)accessTokenDelegate
 {
@@ -322,7 +320,6 @@
     self.queueManager.delegate = accessTokenDelegate;
 }
 
->>>>>>> 2cd4cae0
 #pragma mark - helper methods
 
 - (void)prepareRequest:(BOXRequest *)request
