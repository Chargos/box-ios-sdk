//
//  BOXClient.m
//  BoxContentSDK
//
//  Created by Scott Liu on 11/4/14.
//  Copyright (c) 2014 Box. All rights reserved.
//

#import "BOXContentClient_Private.h"
#import "BOXContentClient+Authentication.h"
#import "BOXAPIQueueManager.h"
#import "BOXContentSDKConstants.h"
#import "BOXParallelOAuth2Session.h"
#import "BOXAppUserSession.h"
#import "BOXParallelAPIQueueManager.h"
#import "BOXUser.h"
#import "BOXRequestWithSharedLinkHeader.h"
#import "BOXSharedItemRequest.h"
#import "BOXSharedLinkHeadersHelper.h"
#import "BOXSharedLinkHeadersDefaultManager.h"
#import "BOXContentSDKErrors.h"
#import "BOXUserRequest.h"
#import "BOXContentClient+User.h"
#import "BOXRequestCache.h"

@interface BOXContentClient ()

@property (nonatomic, readwrite, strong) BOXSharedLinkHeadersHelper *sharedLinksHeaderHelper;

+ (void)resetInstancesForTesting;
@end

@implementation BOXContentClient

@synthesize APIBaseURL = _APIBaseURL;
@synthesize OAuth2Session = _OAuth2Session;
@synthesize appSession = _appSession;
@synthesize queueManager = _queueManager;

static NSString *staticClientID;
static NSString *staticClientSecret;
static NSString *staticRedirectURIString;
static BOOL staticAppToAppBoxAuthenticationEnabled = NO;
static NSMutableDictionary *_SDKClients;
static dispatch_once_t onceTokenForDefaultClient = 0;
static BOXContentClient *defaultInstance = nil;

+ (BOXContentClient *)defaultClient
{
    dispatch_once(&onceTokenForDefaultClient, ^{
        if (defaultInstance == nil) {
            NSArray *storedUsers = [self users];
            if (storedUsers.count > 1)
            {
                [NSException raise:@"You cannot use 'defaultClient' if multiple users have established a session."
                            format:@"Specify a user through clientForUser:"];
            }
            else if (storedUsers.count == 1)
            {
                BOXUserMini *storedUser = [storedUsers firstObject];
                defaultInstance = [[[self class] SDKClients] objectForKey:storedUser.modelID];
                if (defaultInstance == nil) {
                    defaultInstance = [[self alloc] initWithBOXUser:storedUser];
                    [[[self class] SDKClients] setObject:defaultInstance forKey:storedUser.modelID];
                }
            }
            else
            {
                defaultInstance = [[self alloc] init];
            }
        }
    });
    return defaultInstance;
}

+ (BOXContentClient *)clientForUser:(BOXUserMini *)user
{
    if (user == nil)
    {
        return [self clientForNewSession];
    }
    
    static NSString *synchronizer = @"synchronizer";
    @synchronized(synchronizer)
    {
        BOXContentClient *client = [[[self class] SDKClients] objectForKey:user.modelID];
        
        // NOTE: Developers should not allow the user to login through both App Users and OAuth2 at the same time.
        
        if (client == nil) {
            client = [[self alloc] initWithBOXUser:user];
            [[[self class] SDKClients] setObject:client forKey:user.modelID];
        }
        
        return client;
    }
}

+ (BOXContentClient *)clientForNewSession
{
    return [[self alloc] init];
}

+ (void)setClientID:(NSString *)clientID clientSecret:(NSString *)clientSecret
{
    if (clientID.length == 0) {
        [NSException raise:@"Invalid client ID." format:@"%@ is not a valid client ID", clientID];
        return;
    }
    if (clientSecret.length == 0) {
        [NSException raise:@"Invalid client secret." format:@"%@ is not a valid client secret", clientSecret];
        return;
    }
    if (staticClientID.length > 0 && ![staticClientID isEqualToString:clientID]) {
        [NSException raise:@"Changing the client ID is not allowed." format:@"Cannot change client ID from %@ to %@", staticClientID, clientID];
        return;
    }
    if (staticClientSecret.length > 0 && ![staticClientSecret isEqualToString:clientSecret]) {
        [NSException raise:@"Changing the client secret is not allowed." format:@"Cannot change client secret from %@ to %@", staticClientSecret, clientSecret];
        return;
    }
    
    staticClientID = clientID;
    staticClientSecret = clientSecret;
}

+ (void)setClientID:(NSString *)clientID clientSecret:(NSString *)clientSecret redirectURIString:(NSString *)redirectURIString
{
    [self setClientID:clientID clientSecret:clientSecret];
    
    if (staticRedirectURIString.length > 0 && ![staticRedirectURIString isEqualToString:redirectURIString]) {
        [NSException raise:@"Changing the redirect uri is not allowed." format:@"Cannot change redirect uri from %@ to %@", staticRedirectURIString, redirectURIString];
        return;
    }
    
    if (redirectURIString.length > 0) {
        staticRedirectURIString = redirectURIString;
    }
}

+ (void)setAppToAppBoxAuthenticationEnabled:(BOOL)enabled
{
    staticAppToAppBoxAuthenticationEnabled = enabled;
}

- (instancetype)init
{
    if (self = [super init])
    {
        [self setAPIBaseURL:BOXAPIBaseURL];
        [self setAPIAuthBaseURL:BOXAPIAuthBaseURL];
        
        // the circular reference between the queue manager and the session is necessary
        // because sessions enqueue API operations to fetch access tokens and the queue
        // manager uses the session as a lock object when enqueuing operations.
        _queueManager = [[BOXParallelAPIQueueManager alloc] init];

        _OAuth2Session = [[BOXParallelOAuth2Session alloc] initWithClientID:staticClientID
                                                                     secret:staticClientSecret
                                                                 APIBaseURL:_APIBaseURL
                                                             APIAuthBaseURL:_APIAuthBaseURL
                                                               queueManager:_queueManager];
        _queueManager.session = self.session;
        
        if (staticRedirectURIString.length > 0) {
            _OAuth2Session.redirectURIString = staticRedirectURIString;
        }
        
        // Initialize our sharedlink helper with the default protocol implementation
        _sharedLinksHeaderHelper = [[BOXSharedLinkHeadersHelper alloc] initWithClient:self];
        [self setSharedLinkStorageDelegate:[[BOXSharedLinkHeadersDefaultManager alloc] init]];
        
        [[NSNotificationCenter defaultCenter] addObserver:self
                                                 selector:@selector(didReceiveSessionDidBecomeAuthenticatedNotification:)
                                                     name:BOXSessionDidBecomeAuthenticatedNotification
                                                   object:nil];
        
        [[NSNotificationCenter defaultCenter] addObserver:self
                                                 selector:@selector(didReceiveSessionWasRevokedNotification:)
                                                     name:BOXSessionWasRevokedNotification
                                                   object:nil];
        
        [[NSNotificationCenter defaultCenter] addObserver:self
                                                 selector:@selector(didReceiveUserWasLoggedOutNotification:)
                                                     name:BOXUserWasLoggedOutDueToErrorNotification
                                                   object:nil];
        
        [[NSNotificationCenter defaultCenter] addObserver:self
                                                 selector:@selector(didReceiveAccessTokenRefreshedNotification:)
                                                     name:BOXSessionDidRefreshTokensNotification
                                                   object:nil];
    }
    return self;
}

- (instancetype)initWithBOXUser:(BOXUserMini *)user
{
    if (self = [self init])
    {
        [self.session restoreCredentialsFromKeychainForUserWithID:user.modelID];
        
        if (((BOXOAuth2Session *)self.session).refreshToken == nil) {
            self.session = [[BOXAppUserSession alloc] initWithAPIBaseURL:self.APIBaseURL queueManager:self.queueManager];
            [self.session restoreCredentialsFromKeychainForUserWithID:user.modelID];
        }
    }
    return self;
}

- (void)didReceiveAccessTokenRefreshedNotification:(NSNotification *)notification
{
    BOXAbstractSession *session = nil;
    // Separate assignment to avoid an unused variable warning in release builds
    session = (BOXAbstractSession *)notification.object;
    if ([self.session isEqual: session]) {
        BOXAssert(!self.user.modelID || !session.user.modelID || [self.user.modelID isEqualToString:session.user.modelID], @"ClientUser: %@, does not match Session User: %@", self.user.modelID, session.user.modelID);
    }
}

- (void)didReceiveUserWasLoggedOutNotification:(NSNotification *)notification
{
    NSDictionary *userInfo = (NSDictionary *)notification.object;
    NSString *userID = [userInfo objectForKey:BOXUserIDKey];
    if ([userID isEqualToString:self.user.modelID]) {
        [self logOut];
    }
}

- (void)didReceiveSessionDidBecomeAuthenticatedNotification:(NSNotification *)notification
{
    // We should never have more than one session pointing to the same user.
    // When a session becomes authenticated, any SDK clients that may have had a session for the same
    // user should update to the most recently authenticated one.
    BOXAbstractSession *session = (BOXAbstractSession *)notification.object;
    
    if ([session.user.modelID isEqualToString:self.session.user.modelID] && session != self.session) {
        // In case there are any pending operations in the old session's queue, give them the latest tokens so they have
        // a good chance of succeeding.
        [self.session reassignTokensFromSession:session];
        
        self.session = session;
        self.queueManager = self.session.queueManager;
    }
}

- (void)didReceiveSessionWasRevokedNotification:(NSNotification *)notification
{
    NSString *userIDRevoked = [notification.userInfo objectForKey:BOXUserIDKey];
    if (userIDRevoked.length > 0)
    {
        [[[self class] SDKClients] removeObjectForKey:userIDRevoked];
    }
}

- (void)dealloc
{
    [[NSNotificationCenter defaultCenter] removeObserver:self];
}

+ (NSArray *)users
{
    return [BOXAbstractSession usersInKeychain];
}

- (BOXUserMini *)user
{
    return self.session.user;
}

- (BOOL)appToAppBoxAuthenticationEnabled
{
    return staticAppToAppBoxAuthenticationEnabled;
}

- (void)setAPIBaseURL:(NSString *)APIBaseURL
{
    _APIBaseURL = APIBaseURL;
    self.session.APIBaseURLString = _APIBaseURL;
}

- (void)setAPIAuthBaseURL:(NSString *)APIAuthBaseURL
{
    _APIAuthBaseURL = APIAuthBaseURL;
    if ([self.session isKindOfClass:[BOXOAuth2Session class]]) {
        ((BOXOAuth2Session *)self.session).APIAuthBaseURLString = _APIAuthBaseURL;
    }
}

// Load the ressources bundle.
+ (NSBundle *)resourcesBundle
{
    static NSBundle *frameworkBundle = nil;
    static dispatch_once_t predicate;
    dispatch_once(&predicate, ^{
        NSURL *ressourcesBundleURL = [[NSBundle mainBundle] URLForResource:@"BoxContentSDKResources" withExtension:@"bundle"];
        frameworkBundle = [NSBundle bundleWithURL:ressourcesBundleURL];
    });

    return frameworkBundle;
}

- (void)setSharedLinkStorageDelegate:(id <BOXSharedLinkStorageProtocol>)delegate
{
    self.sharedLinksHeaderHelper.delegate = delegate;
}

- (BOXAbstractSession *)session
{
    if (self.OAuth2Session) {
        return self.OAuth2Session;
    } else {
        return self.appSession;
    }
}

- (void)setSession:(BOXAbstractSession *)session
{
    if ([session isKindOfClass:[BOXOAuth2Session class]]) {
        _OAuth2Session = (BOXOAuth2Session *)session;
        _appSession = nil;
    } else {
        _appSession = (BOXAppUserSession *)session;
        _OAuth2Session = nil;
    }
    self.queueManager.session = self.session;
}

#pragma mark - access token delegate
- (id<BOXAPIAccessTokenDelegate>)accessTokenDelegate
{
    return self.queueManager.delegate;
}

- (void)setAccessTokenDelegate:(id<BOXAPIAccessTokenDelegate>)accessTokenDelegate
{
    BOXAssert(self.OAuth2Session.refreshToken == nil, @"BOXContentClients that use OAuth2 cannot have a delegate set.");
    BOXAssert(accessTokenDelegate != nil, @"delegate must be non-nil when calling setAccessTokenDelegate:");
    
    // Switch from OAuth2Session to AppUserSession
    // Since BOXContentClient instances are defaulted to OAuth2 instead of App Users, a BOXAppUserSession must be initialized.
    // The OAuth2Session must be nil-ed out because "session" returns the first non-nil session instance (chosen between AppSession and OAuth2Session).
    if ([self.session isKindOfClass:[BOXOAuth2Session class]]) {
        self.session = [[BOXAppUserSession alloc] initWithAPIBaseURL:self.APIBaseURL queueManager:self.queueManager];
    }
    
    // Since the OAuth2Session instance was nil-ed out, the queueManager now needs a new session instance which will be appSession.
    self.queueManager.delegate = accessTokenDelegate;
}

#pragma mark - helper methods

- (BOXRequestCache *)requestCache
{
    if (self.user.modelID.length == 0) {
        _requestCache = nil;
    } else if (_requestCache == nil || ![_requestCache.userID isEqualToString:self.user.modelID]) {
        _requestCache = [[BOXRequestCache alloc] initWithUserID:self.user.modelID];
    }
    return _requestCache;
}

- (void)prepareRequest:(BOXRequest *)request
{
    request.queueManager = self.queueManager;
<<<<<<< HEAD
    request.cacheClient = self.cacheClient;
=======
    
    if (self.requestCachingEnabled) {
        request.requestCache = self.requestCache;
    }
    
>>>>>>> 5884d40a
    if ([request conformsToProtocol:@protocol(BOXSharedLinkItemSource)]) {
        BOXRequestWithSharedLinkHeader *requestWithSharedLink = (BOXRequestWithSharedLinkHeader *)request;
        requestWithSharedLink.sharedLinkHeadersHelper = self.sharedLinksHeaderHelper;
    } else if ([request isKindOfClass:[BOXSharedItemRequest class]]) {
        BOXSharedItemRequest *shareItemRequest = (BOXSharedItemRequest *)request;
        shareItemRequest.sharedLinkHeadersHelper = self.sharedLinksHeaderHelper;
    }
    
    if (self.OAuth2Session.refreshToken && (self.OAuth2Session.clientID.length == 0 || self.OAuth2Session.clientSecret.length == 0)) {
        [NSException raise:@"Set client ID and client secret first." format:@"You must set a client ID and client secret first."];
    }
}

+ (NSMutableDictionary *)SDKClients
{
    if (_SDKClients == nil) {
        _SDKClients = [NSMutableDictionary dictionary];
    }
    return _SDKClients;
}

+ (void)resetInstancesForTesting
{
    defaultInstance = nil;
    onceTokenForDefaultClient = 0;
    [_SDKClients removeAllObjects];
}

@end<|MERGE_RESOLUTION|>--- conflicted
+++ resolved
@@ -349,28 +349,11 @@
 
 #pragma mark - helper methods
 
-- (BOXRequestCache *)requestCache
-{
-    if (self.user.modelID.length == 0) {
-        _requestCache = nil;
-    } else if (_requestCache == nil || ![_requestCache.userID isEqualToString:self.user.modelID]) {
-        _requestCache = [[BOXRequestCache alloc] initWithUserID:self.user.modelID];
-    }
-    return _requestCache;
-}
-
 - (void)prepareRequest:(BOXRequest *)request
 {
     request.queueManager = self.queueManager;
-<<<<<<< HEAD
     request.cacheClient = self.cacheClient;
-=======
-    
-    if (self.requestCachingEnabled) {
-        request.requestCache = self.requestCache;
-    }
-    
->>>>>>> 5884d40a
+
     if ([request conformsToProtocol:@protocol(BOXSharedLinkItemSource)]) {
         BOXRequestWithSharedLinkHeader *requestWithSharedLink = (BOXRequestWithSharedLinkHeader *)request;
         requestWithSharedLink.sharedLinkHeadersHelper = self.sharedLinksHeaderHelper;
