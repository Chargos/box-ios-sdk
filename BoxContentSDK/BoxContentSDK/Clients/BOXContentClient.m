--- conflicted
+++ resolved
@@ -184,14 +184,8 @@
 
         _OAuth2Session = [[BOXParallelOAuth2Session alloc] initWithClientID:staticClientID
                                                                      secret:staticClientSecret
-<<<<<<< HEAD
-                                                                 APIBaseURL:_APIBaseURL
-                                                             APIAuthBaseURL:_APIAuthBaseURL
                                                                queueManager:_queueManager
                                                           urlSessionManager:_urlSessionManager];
-=======
-                                                               queueManager:_queueManager];
->>>>>>> 9b911bac
         _queueManager.session = self.session;
         
         if (staticRedirectURIString.length > 0) {
@@ -232,11 +226,7 @@
         [self.session restoreCredentialsFromKeychainForUserWithID:user.modelID];
         
         if (((BOXOAuth2Session *)self.session).refreshToken == nil) {
-<<<<<<< HEAD
-            self.session = [[BOXAppUserSession alloc] initWithAPIBaseURL:self.APIBaseURL queueManager:self.queueManager urlSessionManager:self.urlSessionManager];
-=======
-            self.session = [[BOXAppUserSession alloc] initWithQueueManager:self.queueManager];
->>>>>>> 9b911bac
+            self.session = [[BOXAppUserSession alloc] initWithQueueManager:self.queueManager urlSessionManager:self.urlSessionManager];
             [self.session restoreCredentialsFromKeychainForUserWithID:user.modelID];
         }
     }
@@ -370,11 +360,7 @@
     // Since BOXContentClient instances are defaulted to OAuth2 instead of App Users, a BOXAppUserSession must be initialized.
     // The OAuth2Session must be nil-ed out because "session" returns the first non-nil session instance (chosen between AppSession and OAuth2Session).
     if ([self.session isKindOfClass:[BOXOAuth2Session class]]) {
-<<<<<<< HEAD
-        self.session = [[BOXAppUserSession alloc] initWithAPIBaseURL:self.APIBaseURL queueManager:self.queueManager urlSessionManager:self.urlSessionManager];
-=======
-        self.session = [[BOXAppUserSession alloc] initWithQueueManager:self.queueManager];
->>>>>>> 9b911bac
+        self.session = [[BOXAppUserSession alloc] initWithQueueManager:self.queueManager urlSessionManager:self.urlSessionManager];
         self.session.userAgentPrefix = self.userAgentPrefix;
     }
     
