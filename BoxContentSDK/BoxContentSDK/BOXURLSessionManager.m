--- conflicted
+++ resolved
@@ -115,6 +115,7 @@
     dispatch_once(&onceToken, ^{
         sharedInstance = [[self alloc] init];
     });
+    
     return sharedInstance;
 }
 
@@ -135,6 +136,7 @@
         [self createProgressSession];
         _didFinishSettingUpBackgroundSession = NO;
     }
+    
     return self;
 }
 
@@ -154,6 +156,7 @@
 
         _defaultSession = [NSURLSession sessionWithConfiguration:sessionConfig delegate:nil delegateQueue:queue];
     }
+    
     return _defaultSession;
 }
 
@@ -173,16 +176,20 @@
 
         _progressSession = [NSURLSession sessionWithConfiguration:sessionConfig delegate:self delegateQueue:queue];
     }
+    
     return _progressSession;
 }
 
 - (NSURLSession *)createBackgroundSessionWithId:(NSString *)backgroundSessionIdentifier maxConcurrentOperationCount:(NSInteger)maxConcurrentOperationCount
 {
     NSURLSessionConfiguration *sessionConfig = [NSURLSessionConfiguration backgroundSessionConfigurationWithIdentifier:backgroundSessionIdentifier];
+    
     if (self.protocolClasses != nil) {
         sessionConfig.protocolClasses = [self.protocolClasses arrayByAddingObjectsFromArray:sessionConfig.protocolClasses];
     }
+    
     NSOperationQueue *queue = nil; //use default queue of NSURLSession by default, unless background task is for main app
+    
     if (maxConcurrentOperationCount > 0) {
         queue = [[NSOperationQueue alloc] init];
         queue.name = @"com.box.BOXURLSessionManager.background";
@@ -191,6 +198,7 @@
 
     NSURLSession *backgroundSession = [NSURLSession sessionWithConfiguration:sessionConfig delegate:self delegateQueue:queue];
     [self recordBackgroundSession:backgroundSession];
+    
     return backgroundSession;
 }
 
@@ -199,6 +207,7 @@
     if (_cacheClient == nil) {
         _cacheClient = [[BOXURLSessionCacheClient alloc] initWithCacheRootDir:rootCacheDir];
     }
+    
     return _cacheClient;
 }
 
@@ -298,6 +307,7 @@
         if (completionBlock != nil) {
             completionBlock(error);
         }
+        
         return;
     }
     NSString *backgroundSessionId = backgroundSession.configuration.identifier;
@@ -309,6 +319,7 @@
             [self associateSessionId:backgroundSessionId sessionTask:uploadTask withTaskDelegate:nil];
             [pendingSessionTaskIds addObject:@(uploadTask.taskIdentifier)];
         }
+        
         for (NSURLSessionDownloadTask *downloadTask in downloadTasks) {
             [self associateSessionId:backgroundSessionId sessionTask:downloadTask withTaskDelegate:nil];
             [pendingSessionTaskIds addObject:@(downloadTask.taskIdentifier)];
@@ -317,6 +328,7 @@
         BOOL success = [self.cacheClient completeOnGoingSessionTasksForBackgroundSessionId:backgroundSessionId excludingSessionTaskIds:pendingSessionTaskIds error:&error];
         BOXAssert(success, @"Failed to complete tasks which are no longer in pending with error %@", error);
         self.didFinishSettingUpBackgroundSession = YES;
+        
         if (completionBlock != nil) {
             completionBlock(error);
         }
@@ -360,13 +372,9 @@
     [self associateSessionId:nil sessionTask:sessionTask withTaskDelegate:taskDelegate];
 }
 
-<<<<<<< HEAD
-- (void)associateSessionId:(NSString *)sessionId
+- (void)associateSessionId:(nullable NSString *)sessionId
                sessionTask:(NSURLSessionTask *)sessionTask
-          withTaskDelegate:(id <BOXURLSessionTaskDelegate> )taskDelegate
-=======
-- (void)associateSessionId:(nullable NSString *)sessionId sessionTask:(NSURLSessionTask *)sessionTask withTaskDelegate:(nullable id<BOXURLSessionTaskDelegate> )taskDelegate
->>>>>>> 9746d4bf
+          withTaskDelegate:(nullable id <BOXURLSessionTaskDelegate> )taskDelegate
 {
     NSUInteger sessionTaskId = sessionTask.taskIdentifier;
 
@@ -412,6 +420,7 @@
 {
     NSURLSessionDataTask *task = [self.progressSession dataTaskWithRequest:request];
     [self associateProgressSessionTask:task withTaskDelegate:taskDelegate];
+    
     return task;
 }
 
@@ -419,6 +428,7 @@
 {
     NSURLSessionUploadTask *task = [self.progressSession uploadTaskWithStreamedRequest:request];
     [self associateProgressSessionTask:task withTaskDelegate:taskDelegate];
+    
     return task;
 }
 
@@ -431,14 +441,6 @@
     if (request == nil || taskDelegate == nil || userId == nil || associateId == nil) {
         return nil;
     }
-<<<<<<< HEAD
-    return [self backgroundTaskWithRequest:request
-                          orUploadFromFile:nil
-                              taskDelegate:taskDelegate
-                                    userId:userId
-                               associateId:associateId
-                                     error:error];
-=======
 
     NSURLSessionTask *task = [self backgroundTaskWithRequest:request
                                             orUploadFromFile:nil
@@ -451,7 +453,6 @@
     }
 
     return nil;
->>>>>>> 9746d4bf
 }
 
 - (NSURLSessionUploadTask *)backgroundUploadTaskWithRequest:(NSURLRequest *)request
@@ -526,6 +527,7 @@
     if (outError != nil) {
         *outError = error;
     }
+    
     return success;
 }
 
@@ -589,9 +591,11 @@
     @synchronized (self.backgroundSessionIdToSessionTask) {
         [self.backgroundSessionIdToSessionTask removeObjectForKey:backgroundSessionId];
     }
+    
     @synchronized (self.backgroundSessionIdToSession) {
         [self.backgroundSessionIdToSession removeObjectForKey:backgroundSessionId];
     }
+    
     return [self.cacheClient cleanUpOnGoingCachedInfoOfBackgroundSessionId:backgroundSessionId error:error];
 }
 
@@ -612,22 +616,16 @@
         NSURLSessionTask *task = [self existingBackgroundSessionTaskForSessionId:backgroundSessionId sessionTaskId:sessionTaskId];
         returned = [[BOXBackgroundSessionIdAndTask alloc] initWithBackgroundSessionId:backgroundSessionId sessionTask:task];
     }
+    
     return returned;
 }
 
 // If we have never seen this userId and associateId before, create new background task and return that
 // If there was a background task created previously for this userId and associateId, get it;
-<<<<<<< HEAD
 // if we can no longer retrieve a session task object, possible if session task finishes
 // before we populate pending tasks upon app restart, we will return nil,
 // unless the task was a completed background download task with valid resume data,
 // re-create the download task with resume data and return that
-=======
-//      if we can no longer retrieve a session task object, possible if session task finishes
-//      before we populate pending tasks upon app restart, we will return nil,
-//      unless the task was a completed background download task with valid resume data,
-//      re-create the download task with resume data and return that
->>>>>>> 9746d4bf
 - (NSURLSessionTask *)backgroundTaskWithRequest:(NSURLRequest *)request
                                orUploadFromFile:(nullable NSURL *)uploadFromFileURL
                                    taskDelegate:(id <BOXURLSessionTaskDelegate>)taskDelegate
@@ -641,6 +639,7 @@
         if (outError != nil) {
             *outError = [[NSError alloc] initWithDomain:BOXContentSDKErrorDomain code:BOXContentSDKURLSessionFailToCreateBackgroundSessionTaskBeforeBackgroundSessionSetUpCompletes userInfo:nil];
         }
+        
         return nil;
     }
 
@@ -702,19 +701,17 @@
             success = [self.cacheClient cacheBackgroundSessionId:backgroundSessionId sessionTaskId:sessionTask.taskIdentifier destinationFilePath:downloadTaskDelegate.destinationFilePath error:&error];
         }
     }
+    
     if (outError != nil) {
         *outError = error;
     }
+    
     return sessionTask;
 }
 
 - (BOOL)persistBackgroundSessionTaskWithSessionId:(NSString *)backgroundSessionId
                                       sessionTask:(NSURLSessionTask *)task
-<<<<<<< HEAD
-                                     taskDelegate:(id <BOXURLSessionDownloadTaskDelegate>)taskDelegate
-=======
                                      taskDelegate:(id <BOXURLSessionTaskDelegate>)taskDelegate
->>>>>>> 9746d4bf
                                            userId:(NSString *)userId
                                       associateId:(NSString *)associateId
                                             error:(NSError **)error
@@ -725,6 +722,7 @@
                                                 code:BOXContentSDKURLSessionCacheErrorInvalidUserIdOrAssociateId
                                             userInfo:nil];
         }
+        
         return NO;
     }
 
@@ -743,6 +741,7 @@
 - (id<BOXURLSessionTaskDelegate>)taskDelegateForSessionId:(NSString *)sessionId sessionTaskId:(NSUInteger)sessionTaskId
 {
     id<BOXURLSessionTaskDelegate> taskDelegate = nil;
+    
     if (sessionId == nil) {
         @synchronized (self.progressSessionTaskIdToTaskDelegate) {
             taskDelegate = [self.progressSessionTaskIdToTaskDelegate objectForKey:@(sessionTaskId)];
@@ -752,6 +751,7 @@
             taskDelegate = [[self.backgroundSessionIdToSessionTask[sessionId] objectForKey:@(sessionTaskId)] delegate];
         }
     }
+    
     return taskDelegate;
 }
 
@@ -787,6 +787,7 @@
     if (error != nil) {
         *error = err;
     }
+    
     return success;
 }
 
@@ -805,6 +806,7 @@
 
         success = [self.cacheClient cacheBackgroundSessionId:backgroundSessionId sessionTaskId:sessionTaskId resumeData:resumeData error:&error];
     }
+    
     return success;
 }
 
@@ -976,6 +978,7 @@
         id<BOXURLSessionTaskDelegate> taskDelegate = [self taskDelegateForSessionId:session.configuration.identifier sessionTaskId:task.taskIdentifier];
         [taskDelegate sessionTask:task didFinishWithResponse:task.response responseData:nil error:error];
     }
+    
     [self deassociateSessionId:session.configuration.identifier sessionTaskId:task.taskIdentifier];
 }
 
