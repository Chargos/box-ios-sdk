--- conflicted
+++ resolved
@@ -12,11 +12,7 @@
 #import "BOXAPIOAuth2ToJSONOperation.h"
 #import "BOXAPIMultipartToJSONOperation.h"
 #import "BOXLog.h"
-<<<<<<< HEAD
-#import "BOXAPIAppAuthOperation.h"
-=======
 #import "BOXAPIAppUsersAuthOperation.h"
->>>>>>> 2cd4cae0
 
 @interface BOXParallelAPIQueueManager ()
 
@@ -69,11 +65,7 @@
         [super enqueueOperation:operation];
 
         // ensure that authentication operations occur before all other operations
-<<<<<<< HEAD
-        if ([operation isKindOfClass:[BOXAPIOAuth2ToJSONOperation class]] || [operation isKindOfClass:[BOXAPIAppAuthOperation class]])
-=======
         if ([operation isKindOfClass:[BOXAPIOAuth2ToJSONOperation class]] || [operation isKindOfClass:[BOXAPIAppUsersAuthOperation class]])
->>>>>>> 2cd4cae0
         {
             // hold a refernce to the pending authentication operation so it can be added
             // as a dependency to all APIOperations enqueued before it finishes
@@ -85,11 +77,7 @@
                 // authentication operations. For example, if a client requests 5 subsequent token refreshes,
                 // All authenticated operations should depend on these requests resolving, but these
                 // requests do not depend on each other
-<<<<<<< HEAD
-                if (![enqueuedOperation isKindOfClass:[BOXAPIOAuth2ToJSONOperation class]] && ![enqueuedOperation isKindOfClass:[BOXAPIAppAuthOperation class]])
-=======
                 if (![enqueuedOperation isKindOfClass:[BOXAPIOAuth2ToJSONOperation class]] && ![enqueuedOperation isKindOfClass:[BOXAPIAppUsersAuthOperation class]])
->>>>>>> 2cd4cae0
                 {
                     [self addDependency:operation toOperation:enqueuedOperation];
                 }
