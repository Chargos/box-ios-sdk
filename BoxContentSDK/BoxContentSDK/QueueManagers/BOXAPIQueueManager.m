//
//  BOXAPIQueueManager.m
//  BoxContentSDK
//
//  Created on 2/28/13.
//  Copyright (c) 2013 Box. All rights reserved.
//

#import "BOXAPIQueueManager.h"

#import "BOXAPIOperation.h"
#import "BOXAPIOAuth2ToJSONOperation.h"
<<<<<<< HEAD
#import "BOXAPIAppAuthOperation.h"
=======
#import "BOXAPIAppUsersAuthOperation.h"
>>>>>>> 2cd4cae0
#import "BOXLog.h"

/**
 * This internal extension provides a notification callback for completed
 * [BOXAPIOAuth2ToJSONOperations](BOXAPIOAuth2ToJSONOperation) and [BOXAPIAppAuthOperation](BOXAPIAppAuthOperation).
 */
@interface BOXAPIQueueManager ()

/** @name BOXAPIQueueManager() methods */

/**
 * This method listens for notifications of type `BOXAuthOperationDidComplete` received from
 * [BOXAPIOAuth2ToJSONOperations](BOXAPIOAuth2ToJSONOperation) and [BOXAPIAppAuthOpeartion](BOXAPIAppAuthOperation) that indicate these
 * operations have completed.
 *
 * Upon receiving this notification, the queue manager removes the BOXAPIOAuth2ToJSONOperation/BOXAPIAppAuthOperation from
 * the set enqueuedAuthOperations, which means that future BOXAPIOperation instances will not
 * be dependent upon this BOXAPIOAuth2ToJSONOperation/BOXAPIAppAuthOperation.
 *
 * @warning This method is defined in a private category in BOXAPIQueueManager.m
 *
 * @param notification the notification broadcast by a BOXAPIOAuth2ToJSONOperation/BOXAPIAppAuthOperation when it completes
 */
- (void)AuthOperationDidComplete:(NSNotification *)notification;

@end

@implementation BOXAPIQueueManager

@synthesize session = _session;
@synthesize enqueuedAuthOperations = _enqueuedAuthOperations;

- (id)initWithSession:(BOXAbstractSession *)session
{
    self = [super init];
    if (self != nil)
    {
        _session = session;
        _enqueuedAuthOperations = [NSMutableSet set];
    }

    return self;
}

- (void)dealloc
{
    [[NSNotificationCenter defaultCenter] removeObserver:self];
}

- (BOOL)enqueueOperation:(BOXAPIOperation *)operation
{
<<<<<<< HEAD
    if ([operation isKindOfClass:[BOXAPIOAuth2ToJSONOperation class]] || [operation isKindOfClass:[BOXAPIAppAuthOperation class]])
=======
    if ([self.session isKindOfClass:[BOXAppUserSession class]] && self.delegate == nil) {
        BOXAssertFail(@"BOXAPIAccessTokenDelegate must be set when using AppUsers. Please call setAccessTokenDelegate on BOXContentClient.");
    }
    
    if ([operation isKindOfClass:[BOXAPIOAuth2ToJSONOperation class]] || [operation isKindOfClass:[BOXAPIAppUsersAuthOperation class]])
>>>>>>> 2cd4cae0
    {
        [[NSNotificationCenter defaultCenter] addObserver:self selector:@selector(AuthOperationDidComplete:) name:BOXAuthOperationDidCompleteNotification object:operation];
    }

    return YES;
}

- (void)AuthOperationDidComplete:(NSNotification *)notification
{
    @synchronized(self.session)
    {
        BOXAPIOperation *operation = (BOXAPIOperation *)notification.object;
        BOXLog(@"%@ completed. Removing from set of Auth dependencies", operation);
        [self.enqueuedAuthOperations removeObject:operation];
        [[NSNotificationCenter defaultCenter] removeObserver:self name:BOXAuthOperationDidCompleteNotification object:operation];
    }
}

- (BOOL)addDependency:(NSOperation *)dependency toOperation:(NSOperation *)operation
{
    BOOL dependencyAdded = NO;

    // acquire the global API Operation lock before adding dependencies to
    // ensure operation cannot be started before adding dependency.
    [[BOXAPIOperation APIOperationGlobalLock] lock];

    // operation may have started before acquiring the lock. Now that we have the lock,
    // no other operations can start. Only add the dependency if operation has not
    // started executing.
    if (!operation.isExecuting)
    {
        [operation addDependency:dependency];
        dependencyAdded = YES;
    }

    [[BOXAPIOperation APIOperationGlobalLock] unlock];

    return dependencyAdded;
}

- (void)cancelAllOperations
{
    for (BOXAPIOperation *operation in self.enqueuedAuthOperations) {
        [operation cancel];
    }
}

@end<|MERGE_RESOLUTION|>--- conflicted
+++ resolved
@@ -10,11 +10,7 @@
 
 #import "BOXAPIOperation.h"
 #import "BOXAPIOAuth2ToJSONOperation.h"
-<<<<<<< HEAD
-#import "BOXAPIAppAuthOperation.h"
-=======
 #import "BOXAPIAppUsersAuthOperation.h"
->>>>>>> 2cd4cae0
 #import "BOXLog.h"
 
 /**
@@ -66,15 +62,11 @@
 
 - (BOOL)enqueueOperation:(BOXAPIOperation *)operation
 {
-<<<<<<< HEAD
-    if ([operation isKindOfClass:[BOXAPIOAuth2ToJSONOperation class]] || [operation isKindOfClass:[BOXAPIAppAuthOperation class]])
-=======
     if ([self.session isKindOfClass:[BOXAppUserSession class]] && self.delegate == nil) {
         BOXAssertFail(@"BOXAPIAccessTokenDelegate must be set when using AppUsers. Please call setAccessTokenDelegate on BOXContentClient.");
     }
     
     if ([operation isKindOfClass:[BOXAPIOAuth2ToJSONOperation class]] || [operation isKindOfClass:[BOXAPIAppUsersAuthOperation class]])
->>>>>>> 2cd4cae0
     {
         [[NSNotificationCenter defaultCenter] addObserver:self selector:@selector(AuthOperationDidComplete:) name:BOXAuthOperationDidCompleteNotification object:operation];
     }
