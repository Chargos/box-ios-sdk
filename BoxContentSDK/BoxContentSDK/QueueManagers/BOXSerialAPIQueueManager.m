//
//  BOXSerialAPIQueueManager.m
//  BoxContentSDK
//
//  Created on 2/28/13.
//  Copyright (c) 2013 Box. All rights reserved.
//

#import "BOXSerialAPIQueueManager.h"

#import "BOXAPIOperation.h"
#import "BOXAPIOAuth2ToJSONOperation.h"
<<<<<<< HEAD
#import "BOXAPIAppAuthOperation.h"
=======
#import "BOXAPIAppUsersAuthOperation.h"
>>>>>>> 2cd4cae0
#import "BOXLog.h"
#import "BOXOAuth2Session.h"

@implementation BOXSerialAPIQueueManager

@synthesize globalQueue = _globalQueue;

- (id)init
{
    self = [self initWithSession:nil];
    return self;
}

- (id)initWithSession:(BOXAbstractSession *)session
{
    self = [super initWithSession:session];
    if (self != nil)
    {
        _globalQueue = [[NSOperationQueue alloc] init];
        _globalQueue.name = @"BOXSerialAPIQueueManager global queue";
        _globalQueue.maxConcurrentOperationCount = 1;
    }

    return self;
}

- (BOOL)enqueueOperation:(BOXAPIOperation *)operation
{
    // lock on the OAuth2Session, which is the shared resource
    @synchronized(self.session)
    {
        [super enqueueOperation:operation];

        // ensure that authenation operations occur before all other operations
<<<<<<< HEAD
        if ([operation isKindOfClass:[BOXAPIOAuth2ToJSONOperation class]] || [operation isKindOfClass:[BOXAPIAppAuthOperation class]])
=======
        if ([operation isKindOfClass:[BOXAPIOAuth2ToJSONOperation class]] || [operation isKindOfClass:[BOXAPIAppUsersAuthOperation class]])
>>>>>>> 2cd4cae0
        {
            // hold a refernce to the pending authenation operation so it can be added
            // as a dependency to all APIOperations enqueued before it finishes
            [self.enqueuedAuthOperations addObject:operation];

            for (NSOperation *enqueuedOperation in self.globalQueue.operations)
            {
                // All API Operations should be dependent on authenation operations EXCEPT other
                // authenation operations. For example, if a client requests 5 subsequent token refreshes,
                // All authenticated operations should depend on these requests resolving, but these
                // requests do not depend on each other
<<<<<<< HEAD
                if (![enqueuedOperation isKindOfClass:[BOXAPIOAuth2ToJSONOperation class]] && ![enqueuedOperation isKindOfClass:[BOXAPIAppAuthOperation class]])
=======
                if (![enqueuedOperation isKindOfClass:[BOXAPIOAuth2ToJSONOperation class]] && ![enqueuedOperation isKindOfClass:[BOXAPIAppUsersAuthOperation class]])
>>>>>>> 2cd4cae0
                {
                    [self addDependency:operation toOperation:enqueuedOperation];
                }
            }
        }
        else
        {
            // If there are any incomplete authenation operations, add them as dependencies for
            // this newly enqueued operation. authenation operations have the potential to change
            // the access token, which Authenticated operations need in order to complete
            // successfully.
            for (NSOperation *pendingAuthOperation in self.enqueuedAuthOperations)
            {
                [self addDependency:pendingAuthOperation toOperation:operation];

            }
        }

        [self.globalQueue addOperation:operation];
        BOXLog(@"enqueued %@", operation);
        
        return YES;
    }
}

@end<|MERGE_RESOLUTION|>--- conflicted
+++ resolved
@@ -10,11 +10,7 @@
 
 #import "BOXAPIOperation.h"
 #import "BOXAPIOAuth2ToJSONOperation.h"
-<<<<<<< HEAD
-#import "BOXAPIAppAuthOperation.h"
-=======
 #import "BOXAPIAppUsersAuthOperation.h"
->>>>>>> 2cd4cae0
 #import "BOXLog.h"
 #import "BOXOAuth2Session.h"
 
@@ -49,11 +45,7 @@
         [super enqueueOperation:operation];
 
         // ensure that authenation operations occur before all other operations
-<<<<<<< HEAD
-        if ([operation isKindOfClass:[BOXAPIOAuth2ToJSONOperation class]] || [operation isKindOfClass:[BOXAPIAppAuthOperation class]])
-=======
         if ([operation isKindOfClass:[BOXAPIOAuth2ToJSONOperation class]] || [operation isKindOfClass:[BOXAPIAppUsersAuthOperation class]])
->>>>>>> 2cd4cae0
         {
             // hold a refernce to the pending authenation operation so it can be added
             // as a dependency to all APIOperations enqueued before it finishes
@@ -65,11 +57,7 @@
                 // authenation operations. For example, if a client requests 5 subsequent token refreshes,
                 // All authenticated operations should depend on these requests resolving, but these
                 // requests do not depend on each other
-<<<<<<< HEAD
-                if (![enqueuedOperation isKindOfClass:[BOXAPIOAuth2ToJSONOperation class]] && ![enqueuedOperation isKindOfClass:[BOXAPIAppAuthOperation class]])
-=======
                 if (![enqueuedOperation isKindOfClass:[BOXAPIOAuth2ToJSONOperation class]] && ![enqueuedOperation isKindOfClass:[BOXAPIAppUsersAuthOperation class]])
->>>>>>> 2cd4cae0
                 {
                     [self addDependency:operation toOperation:enqueuedOperation];
                 }
