//
//  BOXAuthorizationViewController.m
//  BoxContentSDK
//
//  Created on 2/20/13.
//  Copyright (c) 2013 Box. All rights reserved.
//

#import "BOXAuthorizationViewController.h"
#import "BOXLog.h"
#import "BOXUser.h"
#import "BOXContentClient+User.h"
#import "BOXUserRequest.h"
#import "BOXContentSDKErrors.h"

#define BOX_SSO_SERVER_TRUST_ALERT_TAG (1)
#define BOX_SSO_CREDENTIALS_ALERT_TAG (2)
#define BOX_SSO_CONNECTION_ERROR_ALERT_TAG (3)

// http://stackoverflow.com/a/5337804/527393
#define SYSTEM_VERSION_GREATER_THAN_OR_EQUAL_TO(v)  ([[[UIDevice currentDevice] systemVersion] compare:v options:NSNumericSearch] != NSOrderedAscending)

typedef void (^BOXAuthCompletionBlock)(BOXAuthorizationViewController *authorizationViewController, BOXUser *user, NSError *error);
typedef void (^BOXAuthCancelBlock)(BOXAuthorizationViewController *authorizationViewController);

@interface BOXAuthorizationViewController () <UIWebViewDelegate, NSURLConnectionDataDelegate, UIAlertViewDelegate>

@property (nonatomic, readwrite, strong) NSURLConnection *connection;
@property (nonatomic, readwrite, strong) NSURLResponse *connectionResponse;
@property (nonatomic, readwrite, strong) NSMutableData *connectionData;
@property (nonatomic, readwrite, strong) NSError *connectionError;
@property (nonatomic, readwrite, strong) NSURLAuthenticationChallenge *authenticationChallenge;
@property (nonatomic, readwrite, strong) NSURLCredential *authenticationChallengeCredential;
@property (nonatomic, readwrite, strong) NSMutableSet *hostsThatCanUseWebViewDirectly;

@property (nonatomic, readwrite, strong) NSArray *preexistingCookies;
@property (nonatomic, readwrite, assign) NSHTTPCookieAcceptPolicy preexistingCookiePolicy;

@property (nonatomic, readwrite, strong) BOXContentClient *SDKClient;
@property (nonatomic, readwrite, copy) BOXAuthCompletionBlock completionBlock;
@property (nonatomic, readwrite, copy) BOXAuthCancelBlock cancelBlock;
@property (nonatomic, readwrite, strong) NSURL *authorizeURL;
@property (nonatomic, readwrite, strong) NSString *redirectURI;
@property (nonatomic, readwrite, strong) NSDictionary *headers;

@property (nonatomic, readwrite, assign) BOOL isNTLMAuth;
@property (nonatomic, readwrite, assign) NSInteger ntlmAuthFailures;
@property (nonatomic, readwrite, assign) NSInteger authChallengeCycles;

@property (nonatomic, readwrite, strong) UIActivityIndicatorView *activityIndicator;

#define kMaxNTLMAuthFailuresPriorToExit 3
#define kMaxAuthChallengeCycles 100

- (void)loadAuthorizationURL;
- (void)cancel:(id)sender;
- (void)completeServerTrustAuthenticationChallenge:(NSURLAuthenticationChallenge *)authenticationChallenge shouldTrust:(BOOL)trust;
- (void)failAuthenticationWithConnection:(NSURLConnection *)connection
                               challenge:(NSURLAuthenticationChallenge *)challenge
                                 message:(NSString *)message
                                   error:(NSError *)error;
- (void)clearCookies;
- (void)setWebViewCanBeUsedDirectly:(BOOL)canUseWebViewDirectly forHost:(NSString *)host;
- (BOOL)webViewCanBeUsedDirectlyForHost:(NSString *)host;

@end

@implementation BOXAuthorizationViewController

@synthesize authorizeURL = _authorizeURL;

- (instancetype)initWithSDKClient:(BOXContentClient *)SDKClient
                  completionBlock:(void (^)(BOXAuthorizationViewController *authorizationViewController, BOXUser *user, NSError *error))completionBlock
                      cancelBlock:(void (^)(BOXAuthorizationViewController *authorizationViewController))cancelBlock
{
    return [self initWithSDKClient:SDKClient
                      authorizeURL:nil
                       redirectURI:nil
                           headers:nil
                   completionBlock:completionBlock
                       cancelBlock:cancelBlock];
}

- (instancetype)initWithSDKClient:(BOXContentClient *)SDKClient
                     authorizeURL:(NSURL *)authorizeURL
                      redirectURI:(NSString *)redirectURI
                          headers:(NSDictionary *)headers
                  completionBlock:(void (^)(BOXAuthorizationViewController *authorizationViewController, BOXUser *user, NSError *error))completionBlock
                      cancelBlock:(void (^)(BOXAuthorizationViewController *authorizationViewController))cancelBlock
{
    self = [super init];
    if (self != nil) {
        _SDKClient = SDKClient;
        _completionBlock = completionBlock;
        _cancelBlock = cancelBlock;
        _authorizeURL = authorizeURL;
        _redirectURI = redirectURI;
        _headers = headers;
        
        _ntlmAuthFailures = 0;
        _authChallengeCycles = 0;
        _connectionData = [[NSMutableData alloc] init];
        _hostsThatCanUseWebViewDirectly = [NSMutableSet set];
        
        [self.navigationItem setRightBarButtonItem:[[UIBarButtonItem alloc] initWithBarButtonSystemItem:UIBarButtonSystemItemCancel
                                                                                                 target:self
                                                                                                 action:@selector(cancel:)]];
        
        NSHTTPCookieStorage *cookieStorage = [NSHTTPCookieStorage sharedHTTPCookieStorage];
        _preexistingCookies = [[cookieStorage cookies] copy];
        _preexistingCookiePolicy = [cookieStorage cookieAcceptPolicy];
    }
    
    return self;
}

- (void)dealloc
{
    UIWebView *webView = (UIWebView *)self.view;
    webView.delegate = nil;
    [webView stopLoading];
    [_connection cancel];

    [self clearCookies];
    [[NSHTTPCookieStorage sharedHTTPCookieStorage] setCookieAcceptPolicy:_preexistingCookiePolicy];
}

- (void)loadView
{
	[[NSHTTPCookieStorage sharedHTTPCookieStorage] setCookieAcceptPolicy:NSHTTPCookieAcceptPolicyAlways];

	UIWebView *webView = [[UIWebView alloc] init];
	[webView setScalesPageToFit:YES];
	webView.autoresizingMask = UIViewAutoresizingFlexibleWidth | UIViewAutoresizingFlexibleHeight;
	webView.delegate = self;

	self.view = webView;
}

- (void)viewDidLoad
{
	[super viewDidLoad];

    [self loadAuthorizationURL];
}

<<<<<<< HEAD
- (void)viewWillLayoutSubviews
{
    [super viewWillLayoutSubviews];
    self.activityIndicator.center = self.view.center;
}

#pragma mark - property getters and setters

- (NSURL *)authorizeURL
{
    if (_authorizeURL == nil) {
        _authorizeURL = ((BOXOAuth2Session *)self.SDKClient.session).authorizeURL;
    }

    return _authorizeURL;
}

- (void)setAuthorizeURL:(NSURL *)authorizeURL
{
    if ([authorizeURL isEqual:self.authorizeURL] == NO) {
        _authorizeURL = authorizeURL;
        if (self.isViewLoaded) {
            [self loadAuthorizationURL];
        }
    }
}

- (NSString *)redirectURI
{
    if (_redirectURI == nil) {
        _redirectURI = ((BOXOAuth2Session *)self.SDKClient.session).redirectURIString;
    }

    return _redirectURI;
=======
    UIWebView *webView = (UIWebView *)self.view;
    [webView loadRequest:request];

    self.activityIndicator = [[UIActivityIndicatorView alloc] initWithActivityIndicatorStyle:UIActivityIndicatorViewStyleGray];
    self.activityIndicator.hidesWhenStopped = YES;
    [self.view addSubview:self.activityIndicator];
}

- (void)viewWillLayoutSubviews
{
    [super viewWillLayoutSubviews];
    self.activityIndicator.center = self.view.center;
>>>>>>> 5884d40a
}

#pragma mark - Actions

- (void)cancel:(id)sender
{
    if (self.cancelBlock) {
        self.cancelBlock(self);
    }
}

#pragma mark - Private helper methods

- (void)loadAuthorizationURL
{
    self.activityIndicator = [[UIActivityIndicatorView alloc] initWithActivityIndicatorStyle:UIActivityIndicatorViewStyleGray];
    self.activityIndicator.hidesWhenStopped = YES;
    [self.view addSubview:self.activityIndicator];

    NSMutableURLRequest *request = [[NSMutableURLRequest alloc] initWithURL:self.authorizeURL];
    if (self.headers != nil) {
        for (NSString *key in self.headers) {
            NSString *value = [self.headers valueForKey:key];
            [request addValue:value forHTTPHeaderField:key];
        }
    }
    UIWebView *webView = (UIWebView *)self.view;
    [webView loadRequest:[request copy]];
}

- (void)completeServerTrustAuthenticationChallenge:(NSURLAuthenticationChallenge *)authenticationChallenge shouldTrust:(BOOL)trust
{
    if (trust) {
        SecTrustRef serverTrust = [[authenticationChallenge protectionSpace] serverTrust];
        NSURLCredential *serverTrustCredential = [NSURLCredential credentialForTrust:serverTrust];
        [[authenticationChallenge sender] useCredential:serverTrustCredential
                             forAuthenticationChallenge:authenticationChallenge];
    } else {
        UIAlertView *loginFailureAlertView = [[UIAlertView alloc] initWithTitle:NSLocalizedString(@"Unable to Log In", @"Alert view title: Title for failed SSO login due to authentication issue")
                                                                        message:NSLocalizedString(@"Could not complete login because the SSO server is untrusted. Please contact your administrator for more information.", @"Alert view message: message for failed SSO login due to untrusted (for example: self signed) certificate")
                                                                       delegate:nil
                                                              cancelButtonTitle:NSLocalizedString(@"OK", @"Label: Allow the user to accept the current condition, often used on buttons to dismiss alerts")
                                                              otherButtonTitles:nil];

        [loginFailureAlertView show];
    }
    [self.activityIndicator stopAnimating];
}

- (void)failAuthenticationWithConnection:(NSURLConnection *)connection
                               challenge:(NSURLAuthenticationChallenge *)challenge
                                 message:(NSString *)message
                                   error:(NSError *)error
{
    // Failure at the connection layer implies we don't have anything to show in the web view,
    // so instead of letting the user see the issue and exit/cancel themselves, we show an alert
    // view with the error information and then call the completion block with that error.
    [[challenge sender] cancelAuthenticationChallenge:challenge];
    self.connection = nil;
    self.connectionResponse = nil;
    [self setWebViewCanBeUsedDirectly:NO forHost:connection.currentRequest.URL.host];
    
    if (self.view.window) {
        self.connectionError = error;
        UIAlertView *loginFailureAlertView = [[UIAlertView alloc] initWithTitle:NSLocalizedString(@"Unable to Log In", @"Alert view title: Title for failed SSO login due to authentication issue")
                                                                        message:message
                                                                       delegate:self
                                                              cancelButtonTitle:NSLocalizedString(@"OK", @"Label: Allow the user to accept the current condition, often used on buttons to dismiss alerts")
                                                              otherButtonTitles:nil];
        loginFailureAlertView.tag = BOX_SSO_CONNECTION_ERROR_ALERT_TAG;
        [loginFailureAlertView show];
    }
    [self.activityIndicator stopAnimating];
}

- (void)clearCookies
{
	BOXLog(@"Attempt to clear cookies");
	NSHTTPCookieStorage *cookieStorage = [NSHTTPCookieStorage sharedHTTPCookieStorage];
	NSArray *cookies = [[cookieStorage cookies] copy];
	for (NSHTTPCookie *cookie in cookies)
	{
		if ([self.preexistingCookies containsObject:cookie] == NO)
		{
			[cookieStorage deleteCookie:cookie];
			BOXLog(@"Clearing cookie with domain %@, name %@", cookie.domain, cookie.name);
		}
	}
    //NOTE: Using standardUserDefaults because this is for saving system cookies.
    [[NSUserDefaults standardUserDefaults] synchronize];
}

- (void)setWebViewCanBeUsedDirectly:(BOOL)canUseWebViewDirectly forHost:(NSString *)host
{
    if (host.length > 0) {
        if (canUseWebViewDirectly) {
            [self.hostsThatCanUseWebViewDirectly addObject:host];
        } else {
            [self.hostsThatCanUseWebViewDirectly removeObject:host];
        }
    }
}

- (BOOL)webViewCanBeUsedDirectlyForHost:(NSString *)host
{
    return [self.hostsThatCanUseWebViewDirectly containsObject:host];
}

#pragma mark - UIWebViewDelegate methods

- (BOOL)webView:(UIWebView *)webView shouldStartLoadWithRequest:(NSURLRequest *)request navigationType:(UIWebViewNavigationType)navigationType
{
	BOXLog(@"Web view should start request %@ with navigation type %ld", request, (long)navigationType);
	BOXLog(@"Request Headers \n%@", [request allHTTPHeaderFields]);

	// Before we proceed with handling this request, check if it's about:blank - if it is, do not attempt to load it.
	// Background: We've run into a scenario where an admin included a support help-desk plugin on their SSO page
	// which would (probably erroneously) first load about:blank, then attempt to load its icon. The web view would
	// fail to load about:blank, which would cause the whole page to not appear. So we realized that we can and should
	// generally protect against loading about:blank.
	if ([request.URL isEqual:[NSURL URLWithString:@"about:blank"]]) {
		return NO;
    }

    // Mailto URLs can be encountered if there is a hyperlink for sending an email.
    if ([[[request URL] scheme] isEqual:@"mailto"]) {
        [[UIApplication sharedApplication] openURL:[request URL]];
        return NO;
    }

    [self.activityIndicator startAnimating];

	// Figure out whether this request is the redirect used at the end of the authentication process
    BOOL requestIsForLoginRedirectScheme = NO;
	if ([self.redirectURI length] > 0) {
		requestIsForLoginRedirectScheme = [[[request URL] scheme] isEqualToString:[[NSURL URLWithString:self.redirectURI] scheme]];
	}
    BOOL requestIsForLoginRedirection = (requestIsForLoginRedirectScheme &&
                                         [[[request URL] absoluteString] hasPrefix:self.redirectURI]);

	if (requestIsForLoginRedirection) {
        BOXOAuth2Session *OAuth2Session = (BOXOAuth2Session *)self.SDKClient.session;
        __weak BOXAuthorizationViewController *me = self;
        [OAuth2Session performAuthorizationCodeGrantWithReceivedURL:request.URL withCompletionBlock:^(BOXAbstractSession *session, NSError *error) {
            dispatch_async(dispatch_get_main_queue(), ^{
                if (error) {
                    if (me.completionBlock) {
                        me.completionBlock(me, nil, error);
                    }
                } else {
                    BOXUserRequest *userRequest = [me.SDKClient currentUserRequest];
                    [userRequest performRequestWithCompletion:^(BOXUser *user, NSError *error) {
                        if (me.completionBlock) {
                            me.completionBlock(me, user, error);
                        }
                    }];
                }                
            });
        }];
    } else if (![[[request URL] absoluteString] isEqualToString:[[request mainDocumentURL] absoluteString]]) {
        // If it is an iFrame, there's not much we can do. We have to just let the UIWebView do the load.
        // If we tried to use NSURLConnection to make this request, we would not know how to properly populate the
        // iframe with the response.
        // This means we cannot handle scenarios such as:
        // a) The iFrame request requires HTTP Auth. We would normally want to pop up a custom dialog to collect credentials.
        // b) The iFrame request has an invalid SSL certificate. We would normally want to pop up a warning dialog and let the user decide what to do.
        return YES;
    } else if ([self webViewCanBeUsedDirectlyForHost:request.URL.host] == NO) {
		BOXLog(@"Was not authenticated, launching URLConnection and not loading the request in the web view");
		self.connection = [[NSURLConnection alloc] initWithRequest:request delegate:self];
		BOXLog(@"URLConnection is %@", self.connection);
		return NO;
	}

	return YES;
}

- (void)webViewDidStartLoad:(UIWebView *)webView
{
	BOXLogFunction();
    [self.activityIndicator startAnimating];
}

- (void)webView:(UIWebView *)webView didFailLoadWithError:(NSError *)error
{
	BOXLog(@"Web view %@ did fail load with error %@", webView, error);

	// The following error scenarios are benign and do not actually signify that loading the login page has failed:
	// 1. WebKitErrorDomain > WebKitErrorFrameLoadInterruptedByPolicyChange - Indicates that a frame load was interrupted by a policy change.
	//  These constants seem to only be declared for OS X in the WebKit framework, but we're seeing them in iOS.
	// 2. NSURLErrorDomain > NSURLErrorCancelled - Returned when an asynchronous load is canceled. A Web Kit framework delegate will receive this error when it performs a cancel operation on a loading resource. Note that an NSURLConnection or NSURLDownload delegate will not receive this error if the download is canceled.
	// 3. The load attempt was for an iframe rather than the full page

	BOOL ignoreError = NO;
	//NOTE: WebKitErrorDomain and WebKitErrorFrameLoadInterruptedByPolicyChange are only defined on OS X in the WebKit framework
	// however the error is occuring on iOS, thus we use the values directly in the conditional below.
	if ([[error domain] isEqualToString:@"WebKitErrorDomain"] && [error code] == 102) {
		BOXLog(@"Ignoring error with code 102 (WebKitErrorFrameLoadInterruptedByPolicyChange)");
		ignoreError = YES;
	} else if ([[error domain] isEqualToString:NSURLErrorDomain] && [error code] == NSURLErrorCancelled) {
		BOXLog(@"Ignoring error with code URLErrorCancelled");
		ignoreError = YES;
	} else if ([[error domain] isEqualToString:NSURLErrorDomain]) {
		// Check if its just an iframe loading error
		// Note - The suggested key for checking the failed URL is NSURLErrorFailingURLStringErrorKey.
		// However, in testing, this was not found in iOS 5, and only the deprecated value NSErrorFailingURLStringKey
		// was used.  We use the string value instead of the constant as the constant gives a (presumably erronous)
		// deprecated (in iOS 4) warning.
		NSString *requestURLString = [[error userInfo] objectForKey:NSURLErrorFailingURLStringErrorKey];
		if ([requestURLString length] == 0) {
			requestURLString = [[error userInfo] objectForKey:@"NSErrorFailingURLStringKey"];
		}
		
		BOXLog(@"Checking if error is due to an iframe request.");
		BOXLog(@"Request URL is %@ while main document URL is %@", requestURLString, [webView.request mainDocumentURL]);
		
		BOOL isMainDocumentURL = [requestURLString isEqualToString:[[webView.request mainDocumentURL] absoluteString]];
		if (isMainDocumentURL == NO) {
			// If the failing URL is not the main document URL, then the load error is in an iframe and can be ignored
			BOXLog(@"Ignoring error as the load failure is in an iframe");
			ignoreError = YES;
		}
	}

	if (ignoreError == NO) {
		BOXLog(@"Presenting error");
		// The error is usually in HTML to be shown to the user.
		[webView loadHTMLString:[error localizedDescription] baseURL:nil];
	}

    [self.activityIndicator stopAnimating];
}

- (void)webViewDidFinishLoad:(UIWebView *)webView
{
	BOXLogFunction();
    [self.activityIndicator stopAnimating];
}

#pragma mark - NSURLConnectionDelegate methods

- (void)connection:(NSURLConnection *)connection willSendRequestForAuthenticationChallenge:(NSURLAuthenticationChallenge *)challenge
{
	BOXLog(@"connection %@ did receive authentication challenge %@", connection, challenge);

    // This is separate from the block below, it is just tracking if there is NTLM in any point
    // of the authorization.
    if ([[[challenge protectionSpace] authenticationMethod] isEqualToString:NSURLAuthenticationMethodNTLM]) {
        self.isNTLMAuth = YES;
    }
    
	if ([[[challenge protectionSpace] authenticationMethod] isEqualToString:NSURLAuthenticationMethodServerTrust]) {
		BOXLog(@"Server trust authentication challenge");
		SecTrustResultType trustResult = kSecTrustResultOtherError;
		OSStatus status = SecTrustEvaluate([[challenge protectionSpace] serverTrust], &trustResult);
		
        // Allow a certificate if its status was evaluated successfully and the result is that it should be trusted
        BOOL shouldTrustServer = (status == errSecSuccess && (trustResult == kSecTrustResultProceed || trustResult == kSecTrustResultUnspecified));

		[self completeServerTrustAuthenticationChallenge:challenge shouldTrust:shouldTrustServer];
	} else {
		BOXLog(@"Authentication challenge of type %@", [[challenge protectionSpace] authenticationMethod]);

        
        if (self.authChallengeCycles > kMaxAuthChallengeCycles) {
            // Too many auth challenges, fail out
            BOXLog(@"Too many (%ld) authentication challenges - aborting.", (long)self.authChallengeCycles);
            NSString *message = NSLocalizedString(@"Unable to log in. Too many authentication challenges issued by the server.", @"Alert view message: message for failed Single-Sign-On login due to encountering too many authentication challenges (a technical network/server issue).");
            NSError *myError = [NSError errorWithDomain:NSURLErrorDomain code:NSURLErrorUserAuthenticationRequired userInfo:nil];
            [self failAuthenticationWithConnection:connection challenge:challenge message:message error:myError];
        } else {
            self.authChallengeCycles++;

            //  The NTLM protocol issues a 401 as part of the negotiation process.
            //  In iOS 8, this 401 results in NSURLAuthenticationChallenge returning a "failureResponse".
            //  However, NSURLAuthenticationChallenge does not return this in iOS 7.
            //  As seen from the CFNetworking logs, NSURLAuthenticationChallenge handles the 401 negotiation,
            //  and the process is seamless in iOS 7.
            //  However, in iOS 8, the last step of the NTLM protocol returns an error that
            //  the developer must handle (as seen from CFNetworking and our app logs).
            BOOL shouldApplyiOS8_NTLM_WAR = (self.isNTLMAuth &&
                                             [challenge previousFailureCount] > 0 &&
                                             SYSTEM_VERSION_GREATER_THAN_OR_EQUAL_TO(@"8.0") &&
                                             (self.ntlmAuthFailures < kMaxNTLMAuthFailuresPriorToExit));

            // Handle the authentication challenge as a basic HTTP authentication challenge
            // (certificate-based, among other methods, is not currently supported).
            if (shouldApplyiOS8_NTLM_WAR) {
                BOXLog(@"Applying iOS8 NTLM WAR, ntlmAuthFaulures = %ld", (long)self.ntlmAuthFailures);
                self.ntlmAuthFailures++;
                [[challenge sender] continueWithoutCredentialForAuthenticationChallenge:challenge];
            } else if (([challenge previousFailureCount] > 0 &&
                        self.authenticationChallengeCredential == nil) ||
                       [challenge previousFailureCount] > 1) {
                BOXLog(@"Have %ld previous failures", (long)[challenge previousFailureCount]);
                NSString *message = NSLocalizedString(@"Unable to log in. Please check your username and password and try again.", @"Alert view message: message for failed SSO login due bad username or password");
                NSError *myError = [NSError errorWithDomain:NSURLErrorDomain code:NSURLErrorUserAuthenticationRequired userInfo:nil];
                [self failAuthenticationWithConnection:connection challenge:challenge message:message error:myError];
            } else {
                if ([challenge previousFailureCount] > 0) {
                    // If we've previously failed, clear out the saved credential and try prompting one more time.
                    self.authenticationChallengeCredential = nil;
                }
                // For certificate based auth, try the default handling
                if ([[[challenge protectionSpace] authenticationMethod] isEqualToString:NSURLAuthenticationMethodClientCertificate])
                {
                    BOXLog(@"Client certificate authentication challenge, not currently supported, trying the default handling");
                    [[challenge sender] performDefaultHandlingForAuthenticationChallenge:challenge];
                } else {
                    // Otherwise assume the challenge should be handled the same as HTTP Basic Authentication

                    if (self.authenticationChallengeCredential != nil) {
                        BOXLog(@"Resubmitting previous credential for authentication challenge %@", challenge);
                        [[challenge sender] useCredential:self.authenticationChallengeCredential
                               forAuthenticationChallenge:challenge];
                    } else {
                        BOXLog(@"Presenting modal username and password window");
                        self.authenticationChallenge = challenge;
                        // Create the alert view
                        UIAlertView *challengeAlertView = [[UIAlertView alloc] initWithTitle:NSLocalizedString(@"Please Log In", @"Alert view title: title for SSO authentication challenge")
                                                                                     message:nil
                                                                                    delegate:self
                                                                           cancelButtonTitle:NSLocalizedString(@"Cancel", @"Label: Cancel action. Usually used on buttons.")
                                                                           otherButtonTitles:NSLocalizedString(@"Submit", @"Alert view button: submit button for SSO authentication challenge"), nil];
                        challengeAlertView.tag = BOX_SSO_CREDENTIALS_ALERT_TAG;
                        challengeAlertView.alertViewStyle = UIAlertViewStyleLoginAndPasswordInput;
                        // Change the login text field's placeholder text to Username (it defaults to Login).
                        [[challengeAlertView textFieldAtIndex:0] setPlaceholder:NSLocalizedString(@"Username", @"Alert view text placeholder: Placeholder for where to enter user name for SSO authentication challenge")];
                        [challengeAlertView show];
                    }
                }
            }
        }
    }
}

- (void)connection:(NSURLConnection *)connection didFailWithError:(NSError *)error
{
	BOXLog(@"Connection %@ did fail with error %@", connection, error);
	if ([error code] != NSURLErrorUserCancelledAuthentication)
	{
        [self failAuthenticationWithConnection:connection challenge:nil message:[error localizedDescription] error:error];
	}
}

#pragma mark - NSURLConnectionDataDelegate methods

- (void)connection:(NSURLConnection *)connection didReceiveResponse:(NSURLResponse *)response
{
	BOXLog(@"Connection %@ did receive response %@", connection, response);
	if ([response isKindOfClass:[NSHTTPURLResponse class]])
	{
		BOXLog(@"HTTP Headers were: %@", [(NSHTTPURLResponse *)response allHeaderFields]);
	}
	self.connectionResponse = response;
	[self.connectionData setLength:0];
}

- (void)connection:(NSURLConnection *)connection didReceiveData:(NSData *)data
{
	BOXLog(@"Connection %@ did receive %lu bytes of data", connection, (unsigned long)[data length]);
	[self.connectionData appendData:data];
}

- (void)connectionDidFinishLoading:(NSURLConnection *)connection
{
	BOXLog(@"Connection %@ did finish loading. Requesting that the webview load the data (%lu bytes) with reponse %@", connection, (unsigned long)[self.connectionData length], self.connectionResponse);
    [self setWebViewCanBeUsedDirectly:YES forHost:connection.currentRequest.URL.host];
    [self setWebViewCanBeUsedDirectly:YES forHost:[self.connectionResponse URL].host];
	[(UIWebView *)self.view loadData:self.connectionData
							MIMEType:[self.connectionResponse MIMEType]
					textEncodingName:[self.connectionResponse textEncodingName]
							 baseURL:[self.connectionResponse URL]];

	self.connection = nil;
	self.connectionResponse = nil;
}

- (NSCachedURLResponse *)connection:(NSURLConnection *)connection willCacheResponse:(NSCachedURLResponse *)cachedResponse
{
	// No cached response should be stored for the connection.
	return nil;
}

#pragma mark - UIAlertView delegate methods

- (void)alertView:(UIAlertView *)alertView clickedButtonAtIndex:(NSInteger)buttonIndex
{
	BOXLog(@"Alert view with tag %ld clicked button at index %ld", (long)alertView.tag, (long)buttonIndex);
	if (alertView.tag == BOX_SSO_CREDENTIALS_ALERT_TAG) {
		if (buttonIndex == alertView.cancelButtonIndex) {
			BOXLog(@"Cancel");
		} else {
			UITextField *usernameField = nil;
			UITextField *passwordField = nil;
			if ([alertView alertViewStyle] == UIAlertViewStyleLoginAndPasswordInput) {
				usernameField = [alertView textFieldAtIndex:0];
				passwordField = [alertView textFieldAtIndex:1];
			} else {
				BOXAssertFail(@"The alert view is not of login and password input style. Cannot safely extract the user's credentials.");
			}

			BOXLog(@"Submitting credential for authentication challenge %@", self.authenticationChallenge);
			[self setWebViewCanBeUsedDirectly:YES forHost:self.connection.currentRequest.URL.host];
            self.authenticationChallengeCredential = [NSURLCredential credentialWithUser:[usernameField text]
                                                                                password:[passwordField text]
                                                                             persistence:NSURLCredentialPersistenceNone];
            [[self.authenticationChallenge sender] useCredential:self.authenticationChallengeCredential
                                      forAuthenticationChallenge:self.authenticationChallenge];
		}
	} else if (alertView.tag == BOX_SSO_SERVER_TRUST_ALERT_TAG) {
        if (self.completionBlock) {
            NSError *error = [[NSError alloc] initWithDomain:BOXContentSDKErrorDomain code:BOXContentSDKAPIErrorServerCertError userInfo:nil];
            self.completionBlock(self, nil, error);            
        }
    } else if (alertView.tag == BOX_SSO_CONNECTION_ERROR_ALERT_TAG) {
        if (self.completionBlock) {
            NSError *error = self.connectionError;
            self.connectionError = nil;
            self.completionBlock(self, nil, error);
        }
    }

	// Clear out the authentication challenge in memory
	self.authenticationChallenge = nil;
}

@end<|MERGE_RESOLUTION|>--- conflicted
+++ resolved
@@ -96,21 +96,21 @@
         _authorizeURL = authorizeURL;
         _redirectURI = redirectURI;
         _headers = headers;
-        
+
         _ntlmAuthFailures = 0;
         _authChallengeCycles = 0;
         _connectionData = [[NSMutableData alloc] init];
         _hostsThatCanUseWebViewDirectly = [NSMutableSet set];
-        
+
         [self.navigationItem setRightBarButtonItem:[[UIBarButtonItem alloc] initWithBarButtonSystemItem:UIBarButtonSystemItemCancel
                                                                                                  target:self
                                                                                                  action:@selector(cancel:)]];
-        
+
         NSHTTPCookieStorage *cookieStorage = [NSHTTPCookieStorage sharedHTTPCookieStorage];
         _preexistingCookies = [[cookieStorage cookies] copy];
         _preexistingCookiePolicy = [cookieStorage cookieAcceptPolicy];
     }
-    
+
     return self;
 }
 
@@ -127,24 +127,23 @@
 
 - (void)loadView
 {
-	[[NSHTTPCookieStorage sharedHTTPCookieStorage] setCookieAcceptPolicy:NSHTTPCookieAcceptPolicyAlways];
-
-	UIWebView *webView = [[UIWebView alloc] init];
-	[webView setScalesPageToFit:YES];
-	webView.autoresizingMask = UIViewAutoresizingFlexibleWidth | UIViewAutoresizingFlexibleHeight;
-	webView.delegate = self;
-
-	self.view = webView;
+    [[NSHTTPCookieStorage sharedHTTPCookieStorage] setCookieAcceptPolicy:NSHTTPCookieAcceptPolicyAlways];
+
+    UIWebView *webView = [[UIWebView alloc] init];
+    [webView setScalesPageToFit:YES];
+    webView.autoresizingMask = UIViewAutoresizingFlexibleWidth | UIViewAutoresizingFlexibleHeight;
+    webView.delegate = self;
+
+    self.view = webView;
 }
 
 - (void)viewDidLoad
 {
-	[super viewDidLoad];
+    [super viewDidLoad];
 
     [self loadAuthorizationURL];
 }
 
-<<<<<<< HEAD
 - (void)viewWillLayoutSubviews
 {
     [super viewWillLayoutSubviews];
@@ -179,20 +178,6 @@
     }
 
     return _redirectURI;
-=======
-    UIWebView *webView = (UIWebView *)self.view;
-    [webView loadRequest:request];
-
-    self.activityIndicator = [[UIActivityIndicatorView alloc] initWithActivityIndicatorStyle:UIActivityIndicatorViewStyleGray];
-    self.activityIndicator.hidesWhenStopped = YES;
-    [self.view addSubview:self.activityIndicator];
-}
-
-- (void)viewWillLayoutSubviews
-{
-    [super viewWillLayoutSubviews];
-    self.activityIndicator.center = self.view.center;
->>>>>>> 5884d40a
 }
 
 #pragma mark - Actions
@@ -254,7 +239,7 @@
     self.connection = nil;
     self.connectionResponse = nil;
     [self setWebViewCanBeUsedDirectly:NO forHost:connection.currentRequest.URL.host];
-    
+
     if (self.view.window) {
         self.connectionError = error;
         UIAlertView *loginFailureAlertView = [[UIAlertView alloc] initWithTitle:NSLocalizedString(@"Unable to Log In", @"Alert view title: Title for failed SSO login due to authentication issue")
@@ -270,17 +255,17 @@
 
 - (void)clearCookies
 {
-	BOXLog(@"Attempt to clear cookies");
-	NSHTTPCookieStorage *cookieStorage = [NSHTTPCookieStorage sharedHTTPCookieStorage];
-	NSArray *cookies = [[cookieStorage cookies] copy];
-	for (NSHTTPCookie *cookie in cookies)
-	{
-		if ([self.preexistingCookies containsObject:cookie] == NO)
-		{
-			[cookieStorage deleteCookie:cookie];
-			BOXLog(@"Clearing cookie with domain %@, name %@", cookie.domain, cookie.name);
-		}
-	}
+    BOXLog(@"Attempt to clear cookies");
+    NSHTTPCookieStorage *cookieStorage = [NSHTTPCookieStorage sharedHTTPCookieStorage];
+    NSArray *cookies = [[cookieStorage cookies] copy];
+    for (NSHTTPCookie *cookie in cookies)
+    {
+        if ([self.preexistingCookies containsObject:cookie] == NO)
+        {
+            [cookieStorage deleteCookie:cookie];
+            BOXLog(@"Clearing cookie with domain %@, name %@", cookie.domain, cookie.name);
+        }
+    }
     //NOTE: Using standardUserDefaults because this is for saving system cookies.
     [[NSUserDefaults standardUserDefaults] synchronize];
 }
@@ -305,16 +290,16 @@
 
 - (BOOL)webView:(UIWebView *)webView shouldStartLoadWithRequest:(NSURLRequest *)request navigationType:(UIWebViewNavigationType)navigationType
 {
-	BOXLog(@"Web view should start request %@ with navigation type %ld", request, (long)navigationType);
-	BOXLog(@"Request Headers \n%@", [request allHTTPHeaderFields]);
-
-	// Before we proceed with handling this request, check if it's about:blank - if it is, do not attempt to load it.
-	// Background: We've run into a scenario where an admin included a support help-desk plugin on their SSO page
-	// which would (probably erroneously) first load about:blank, then attempt to load its icon. The web view would
-	// fail to load about:blank, which would cause the whole page to not appear. So we realized that we can and should
-	// generally protect against loading about:blank.
-	if ([request.URL isEqual:[NSURL URLWithString:@"about:blank"]]) {
-		return NO;
+    BOXLog(@"Web view should start request %@ with navigation type %ld", request, (long)navigationType);
+    BOXLog(@"Request Headers \n%@", [request allHTTPHeaderFields]);
+
+    // Before we proceed with handling this request, check if it's about:blank - if it is, do not attempt to load it.
+    // Background: We've run into a scenario where an admin included a support help-desk plugin on their SSO page
+    // which would (probably erroneously) first load about:blank, then attempt to load its icon. The web view would
+    // fail to load about:blank, which would cause the whole page to not appear. So we realized that we can and should
+    // generally protect against loading about:blank.
+    if ([request.URL isEqual:[NSURL URLWithString:@"about:blank"]]) {
+        return NO;
     }
 
     // Mailto URLs can be encountered if there is a hyperlink for sending an email.
@@ -325,15 +310,15 @@
 
     [self.activityIndicator startAnimating];
 
-	// Figure out whether this request is the redirect used at the end of the authentication process
+    // Figure out whether this request is the redirect used at the end of the authentication process
     BOOL requestIsForLoginRedirectScheme = NO;
-	if ([self.redirectURI length] > 0) {
-		requestIsForLoginRedirectScheme = [[[request URL] scheme] isEqualToString:[[NSURL URLWithString:self.redirectURI] scheme]];
-	}
+    if ([self.redirectURI length] > 0) {
+        requestIsForLoginRedirectScheme = [[[request URL] scheme] isEqualToString:[[NSURL URLWithString:self.redirectURI] scheme]];
+    }
     BOOL requestIsForLoginRedirection = (requestIsForLoginRedirectScheme &&
                                          [[[request URL] absoluteString] hasPrefix:self.redirectURI]);
 
-	if (requestIsForLoginRedirection) {
+    if (requestIsForLoginRedirection) {
         BOXOAuth2Session *OAuth2Session = (BOXOAuth2Session *)self.SDKClient.session;
         __weak BOXAuthorizationViewController *me = self;
         [OAuth2Session performAuthorizationCodeGrantWithReceivedURL:request.URL withCompletionBlock:^(BOXAbstractSession *session, NSError *error) {
@@ -349,7 +334,7 @@
                             me.completionBlock(me, user, error);
                         }
                     }];
-                }                
+                }
             });
         }];
     } else if (![[[request URL] absoluteString] isEqualToString:[[request mainDocumentURL] absoluteString]]) {
@@ -361,74 +346,74 @@
         // b) The iFrame request has an invalid SSL certificate. We would normally want to pop up a warning dialog and let the user decide what to do.
         return YES;
     } else if ([self webViewCanBeUsedDirectlyForHost:request.URL.host] == NO) {
-		BOXLog(@"Was not authenticated, launching URLConnection and not loading the request in the web view");
-		self.connection = [[NSURLConnection alloc] initWithRequest:request delegate:self];
-		BOXLog(@"URLConnection is %@", self.connection);
-		return NO;
-	}
-
-	return YES;
+        BOXLog(@"Was not authenticated, launching URLConnection and not loading the request in the web view");
+        self.connection = [[NSURLConnection alloc] initWithRequest:request delegate:self];
+        BOXLog(@"URLConnection is %@", self.connection);
+        return NO;
+    }
+
+    return YES;
 }
 
 - (void)webViewDidStartLoad:(UIWebView *)webView
 {
-	BOXLogFunction();
+    BOXLogFunction();
     [self.activityIndicator startAnimating];
 }
 
 - (void)webView:(UIWebView *)webView didFailLoadWithError:(NSError *)error
 {
-	BOXLog(@"Web view %@ did fail load with error %@", webView, error);
-
-	// The following error scenarios are benign and do not actually signify that loading the login page has failed:
-	// 1. WebKitErrorDomain > WebKitErrorFrameLoadInterruptedByPolicyChange - Indicates that a frame load was interrupted by a policy change.
-	//  These constants seem to only be declared for OS X in the WebKit framework, but we're seeing them in iOS.
-	// 2. NSURLErrorDomain > NSURLErrorCancelled - Returned when an asynchronous load is canceled. A Web Kit framework delegate will receive this error when it performs a cancel operation on a loading resource. Note that an NSURLConnection or NSURLDownload delegate will not receive this error if the download is canceled.
-	// 3. The load attempt was for an iframe rather than the full page
-
-	BOOL ignoreError = NO;
-	//NOTE: WebKitErrorDomain and WebKitErrorFrameLoadInterruptedByPolicyChange are only defined on OS X in the WebKit framework
-	// however the error is occuring on iOS, thus we use the values directly in the conditional below.
-	if ([[error domain] isEqualToString:@"WebKitErrorDomain"] && [error code] == 102) {
-		BOXLog(@"Ignoring error with code 102 (WebKitErrorFrameLoadInterruptedByPolicyChange)");
-		ignoreError = YES;
-	} else if ([[error domain] isEqualToString:NSURLErrorDomain] && [error code] == NSURLErrorCancelled) {
-		BOXLog(@"Ignoring error with code URLErrorCancelled");
-		ignoreError = YES;
-	} else if ([[error domain] isEqualToString:NSURLErrorDomain]) {
-		// Check if its just an iframe loading error
-		// Note - The suggested key for checking the failed URL is NSURLErrorFailingURLStringErrorKey.
-		// However, in testing, this was not found in iOS 5, and only the deprecated value NSErrorFailingURLStringKey
-		// was used.  We use the string value instead of the constant as the constant gives a (presumably erronous)
-		// deprecated (in iOS 4) warning.
-		NSString *requestURLString = [[error userInfo] objectForKey:NSURLErrorFailingURLStringErrorKey];
-		if ([requestURLString length] == 0) {
-			requestURLString = [[error userInfo] objectForKey:@"NSErrorFailingURLStringKey"];
-		}
-		
-		BOXLog(@"Checking if error is due to an iframe request.");
-		BOXLog(@"Request URL is %@ while main document URL is %@", requestURLString, [webView.request mainDocumentURL]);
-		
-		BOOL isMainDocumentURL = [requestURLString isEqualToString:[[webView.request mainDocumentURL] absoluteString]];
-		if (isMainDocumentURL == NO) {
-			// If the failing URL is not the main document URL, then the load error is in an iframe and can be ignored
-			BOXLog(@"Ignoring error as the load failure is in an iframe");
-			ignoreError = YES;
-		}
-	}
-
-	if (ignoreError == NO) {
-		BOXLog(@"Presenting error");
-		// The error is usually in HTML to be shown to the user.
-		[webView loadHTMLString:[error localizedDescription] baseURL:nil];
-	}
+    BOXLog(@"Web view %@ did fail load with error %@", webView, error);
+
+    // The following error scenarios are benign and do not actually signify that loading the login page has failed:
+    // 1. WebKitErrorDomain > WebKitErrorFrameLoadInterruptedByPolicyChange - Indicates that a frame load was interrupted by a policy change.
+    //  These constants seem to only be declared for OS X in the WebKit framework, but we're seeing them in iOS.
+    // 2. NSURLErrorDomain > NSURLErrorCancelled - Returned when an asynchronous load is canceled. A Web Kit framework delegate will receive this error when it performs a cancel operation on a loading resource. Note that an NSURLConnection or NSURLDownload delegate will not receive this error if the download is canceled.
+    // 3. The load attempt was for an iframe rather than the full page
+
+    BOOL ignoreError = NO;
+    //NOTE: WebKitErrorDomain and WebKitErrorFrameLoadInterruptedByPolicyChange are only defined on OS X in the WebKit framework
+    // however the error is occuring on iOS, thus we use the values directly in the conditional below.
+    if ([[error domain] isEqualToString:@"WebKitErrorDomain"] && [error code] == 102) {
+        BOXLog(@"Ignoring error with code 102 (WebKitErrorFrameLoadInterruptedByPolicyChange)");
+        ignoreError = YES;
+    } else if ([[error domain] isEqualToString:NSURLErrorDomain] && [error code] == NSURLErrorCancelled) {
+        BOXLog(@"Ignoring error with code URLErrorCancelled");
+        ignoreError = YES;
+    } else if ([[error domain] isEqualToString:NSURLErrorDomain]) {
+        // Check if its just an iframe loading error
+        // Note - The suggested key for checking the failed URL is NSURLErrorFailingURLStringErrorKey.
+        // However, in testing, this was not found in iOS 5, and only the deprecated value NSErrorFailingURLStringKey
+        // was used.  We use the string value instead of the constant as the constant gives a (presumably erronous)
+        // deprecated (in iOS 4) warning.
+        NSString *requestURLString = [[error userInfo] objectForKey:NSURLErrorFailingURLStringErrorKey];
+        if ([requestURLString length] == 0) {
+            requestURLString = [[error userInfo] objectForKey:@"NSErrorFailingURLStringKey"];
+        }
+
+        BOXLog(@"Checking if error is due to an iframe request.");
+        BOXLog(@"Request URL is %@ while main document URL is %@", requestURLString, [webView.request mainDocumentURL]);
+
+        BOOL isMainDocumentURL = [requestURLString isEqualToString:[[webView.request mainDocumentURL] absoluteString]];
+        if (isMainDocumentURL == NO) {
+            // If the failing URL is not the main document URL, then the load error is in an iframe and can be ignored
+            BOXLog(@"Ignoring error as the load failure is in an iframe");
+            ignoreError = YES;
+        }
+    }
+
+    if (ignoreError == NO) {
+        BOXLog(@"Presenting error");
+        // The error is usually in HTML to be shown to the user.
+        [webView loadHTMLString:[error localizedDescription] baseURL:nil];
+    }
 
     [self.activityIndicator stopAnimating];
 }
 
 - (void)webViewDidFinishLoad:(UIWebView *)webView
 {
-	BOXLogFunction();
+    BOXLogFunction();
     [self.activityIndicator stopAnimating];
 }
 
@@ -436,27 +421,27 @@
 
 - (void)connection:(NSURLConnection *)connection willSendRequestForAuthenticationChallenge:(NSURLAuthenticationChallenge *)challenge
 {
-	BOXLog(@"connection %@ did receive authentication challenge %@", connection, challenge);
+    BOXLog(@"connection %@ did receive authentication challenge %@", connection, challenge);
 
     // This is separate from the block below, it is just tracking if there is NTLM in any point
     // of the authorization.
     if ([[[challenge protectionSpace] authenticationMethod] isEqualToString:NSURLAuthenticationMethodNTLM]) {
         self.isNTLMAuth = YES;
     }
-    
-	if ([[[challenge protectionSpace] authenticationMethod] isEqualToString:NSURLAuthenticationMethodServerTrust]) {
-		BOXLog(@"Server trust authentication challenge");
-		SecTrustResultType trustResult = kSecTrustResultOtherError;
-		OSStatus status = SecTrustEvaluate([[challenge protectionSpace] serverTrust], &trustResult);
-		
+
+    if ([[[challenge protectionSpace] authenticationMethod] isEqualToString:NSURLAuthenticationMethodServerTrust]) {
+        BOXLog(@"Server trust authentication challenge");
+        SecTrustResultType trustResult = kSecTrustResultOtherError;
+        OSStatus status = SecTrustEvaluate([[challenge protectionSpace] serverTrust], &trustResult);
+
         // Allow a certificate if its status was evaluated successfully and the result is that it should be trusted
         BOOL shouldTrustServer = (status == errSecSuccess && (trustResult == kSecTrustResultProceed || trustResult == kSecTrustResultUnspecified));
 
-		[self completeServerTrustAuthenticationChallenge:challenge shouldTrust:shouldTrustServer];
-	} else {
-		BOXLog(@"Authentication challenge of type %@", [[challenge protectionSpace] authenticationMethod]);
-
-        
+        [self completeServerTrustAuthenticationChallenge:challenge shouldTrust:shouldTrustServer];
+    } else {
+        BOXLog(@"Authentication challenge of type %@", [[challenge protectionSpace] authenticationMethod]);
+
+
         if (self.authChallengeCycles > kMaxAuthChallengeCycles) {
             // Too many auth challenges, fail out
             BOXLog(@"Too many (%ld) authentication challenges - aborting.", (long)self.authChallengeCycles);
@@ -531,79 +516,79 @@
 
 - (void)connection:(NSURLConnection *)connection didFailWithError:(NSError *)error
 {
-	BOXLog(@"Connection %@ did fail with error %@", connection, error);
-	if ([error code] != NSURLErrorUserCancelledAuthentication)
-	{
+    BOXLog(@"Connection %@ did fail with error %@", connection, error);
+    if ([error code] != NSURLErrorUserCancelledAuthentication)
+    {
         [self failAuthenticationWithConnection:connection challenge:nil message:[error localizedDescription] error:error];
-	}
+    }
 }
 
 #pragma mark - NSURLConnectionDataDelegate methods
 
 - (void)connection:(NSURLConnection *)connection didReceiveResponse:(NSURLResponse *)response
 {
-	BOXLog(@"Connection %@ did receive response %@", connection, response);
-	if ([response isKindOfClass:[NSHTTPURLResponse class]])
-	{
-		BOXLog(@"HTTP Headers were: %@", [(NSHTTPURLResponse *)response allHeaderFields]);
-	}
-	self.connectionResponse = response;
-	[self.connectionData setLength:0];
+    BOXLog(@"Connection %@ did receive response %@", connection, response);
+    if ([response isKindOfClass:[NSHTTPURLResponse class]])
+    {
+        BOXLog(@"HTTP Headers were: %@", [(NSHTTPURLResponse *)response allHeaderFields]);
+    }
+    self.connectionResponse = response;
+    [self.connectionData setLength:0];
 }
 
 - (void)connection:(NSURLConnection *)connection didReceiveData:(NSData *)data
 {
-	BOXLog(@"Connection %@ did receive %lu bytes of data", connection, (unsigned long)[data length]);
-	[self.connectionData appendData:data];
+    BOXLog(@"Connection %@ did receive %lu bytes of data", connection, (unsigned long)[data length]);
+    [self.connectionData appendData:data];
 }
 
 - (void)connectionDidFinishLoading:(NSURLConnection *)connection
 {
-	BOXLog(@"Connection %@ did finish loading. Requesting that the webview load the data (%lu bytes) with reponse %@", connection, (unsigned long)[self.connectionData length], self.connectionResponse);
+    BOXLog(@"Connection %@ did finish loading. Requesting that the webview load the data (%lu bytes) with reponse %@", connection, (unsigned long)[self.connectionData length], self.connectionResponse);
     [self setWebViewCanBeUsedDirectly:YES forHost:connection.currentRequest.URL.host];
     [self setWebViewCanBeUsedDirectly:YES forHost:[self.connectionResponse URL].host];
-	[(UIWebView *)self.view loadData:self.connectionData
-							MIMEType:[self.connectionResponse MIMEType]
-					textEncodingName:[self.connectionResponse textEncodingName]
-							 baseURL:[self.connectionResponse URL]];
-
-	self.connection = nil;
-	self.connectionResponse = nil;
+    [(UIWebView *)self.view loadData:self.connectionData
+                            MIMEType:[self.connectionResponse MIMEType]
+                    textEncodingName:[self.connectionResponse textEncodingName]
+                             baseURL:[self.connectionResponse URL]];
+
+    self.connection = nil;
+    self.connectionResponse = nil;
 }
 
 - (NSCachedURLResponse *)connection:(NSURLConnection *)connection willCacheResponse:(NSCachedURLResponse *)cachedResponse
 {
-	// No cached response should be stored for the connection.
-	return nil;
+    // No cached response should be stored for the connection.
+    return nil;
 }
 
 #pragma mark - UIAlertView delegate methods
 
 - (void)alertView:(UIAlertView *)alertView clickedButtonAtIndex:(NSInteger)buttonIndex
 {
-	BOXLog(@"Alert view with tag %ld clicked button at index %ld", (long)alertView.tag, (long)buttonIndex);
-	if (alertView.tag == BOX_SSO_CREDENTIALS_ALERT_TAG) {
-		if (buttonIndex == alertView.cancelButtonIndex) {
-			BOXLog(@"Cancel");
-		} else {
-			UITextField *usernameField = nil;
-			UITextField *passwordField = nil;
-			if ([alertView alertViewStyle] == UIAlertViewStyleLoginAndPasswordInput) {
-				usernameField = [alertView textFieldAtIndex:0];
-				passwordField = [alertView textFieldAtIndex:1];
-			} else {
-				BOXAssertFail(@"The alert view is not of login and password input style. Cannot safely extract the user's credentials.");
-			}
-
-			BOXLog(@"Submitting credential for authentication challenge %@", self.authenticationChallenge);
-			[self setWebViewCanBeUsedDirectly:YES forHost:self.connection.currentRequest.URL.host];
+    BOXLog(@"Alert view with tag %ld clicked button at index %ld", (long)alertView.tag, (long)buttonIndex);
+    if (alertView.tag == BOX_SSO_CREDENTIALS_ALERT_TAG) {
+        if (buttonIndex == alertView.cancelButtonIndex) {
+            BOXLog(@"Cancel");
+        } else {
+            UITextField *usernameField = nil;
+            UITextField *passwordField = nil;
+            if ([alertView alertViewStyle] == UIAlertViewStyleLoginAndPasswordInput) {
+                usernameField = [alertView textFieldAtIndex:0];
+                passwordField = [alertView textFieldAtIndex:1];
+            } else {
+                BOXAssertFail(@"The alert view is not of login and password input style. Cannot safely extract the user's credentials.");
+            }
+
+            BOXLog(@"Submitting credential for authentication challenge %@", self.authenticationChallenge);
+            [self setWebViewCanBeUsedDirectly:YES forHost:self.connection.currentRequest.URL.host];
             self.authenticationChallengeCredential = [NSURLCredential credentialWithUser:[usernameField text]
                                                                                 password:[passwordField text]
                                                                              persistence:NSURLCredentialPersistenceNone];
             [[self.authenticationChallenge sender] useCredential:self.authenticationChallengeCredential
                                       forAuthenticationChallenge:self.authenticationChallenge];
-		}
-	} else if (alertView.tag == BOX_SSO_SERVER_TRUST_ALERT_TAG) {
+        }
+    } else if (alertView.tag == BOX_SSO_SERVER_TRUST_ALERT_TAG) {
         if (self.completionBlock) {
             NSError *error = [[NSError alloc] initWithDomain:BOXContentSDKErrorDomain code:BOXContentSDKAPIErrorServerCertError userInfo:nil];
             self.completionBlock(self, nil, error);            
@@ -615,9 +600,9 @@
             self.completionBlock(self, nil, error);
         }
     }
-
-	// Clear out the authentication challenge in memory
-	self.authenticationChallenge = nil;
+    
+    // Clear out the authentication challenge in memory
+    self.authenticationChallenge = nil;
 }
 
 @end