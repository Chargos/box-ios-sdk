//
//  BOXOAuth2Session.m
//  BoxContentSDK
//
//  Created on 2/21/13.
//  Copyright (c) 2013 Box. All rights reserved.
//

#import "BOXOAuth2Session.h"
#import "BOXLog.h"
#import "BOXContentSDKConstants.h"
#import "BOXContentSDKErrors.h"
#import "BOXAPIOAuth2ToJSONOperation.h"
#import "NSString+BOXURLHelper.h"
#import "NSURL+BOXURLHelper.h"
#import "BOXKeychainItemWrapper.h"
#import "BOXUserRequest.h"
#import "BOXUser_Private.h"
#import "NSDate+BOXContentSDKAdditions.h"
#import "BOXAbstractSession_Private.h"
#import "BOXContentClient.h"

#define keychainRefreshTokenKey @"refresh_token"

@interface BOXOAuth2Session ()

/**
 * The randomly generated nonce used to prevent spoofing attack during login
 */
@property (nonatomic, readwrite, strong) NSString *nonce;

@end

@implementation BOXOAuth2Session

#pragma mark - Initialization

- (instancetype)initWithClientID:(NSString *)ID
                          secret:(NSString *)secret
                    queueManager:(BOXAPIQueueManager *)queueManager
               urlSessionManager:(BOXURLSessionManager *)urlSessionManager
{
<<<<<<< HEAD
    self = [self initWithAPIBaseURL:baseURL queueManager:queueManager urlSessionManager:urlSessionManager];
=======
    self = [self initWithQueueManager:queueManager];
>>>>>>> 9b911bac
    if (self) {
        _clientID = ID;
        _clientSecret = secret;
        _redirectURIString = [NSString stringWithFormat:@"boxsdk-%@://boxsdkoauth2redirect", _clientID];
        
        [[NSNotificationCenter defaultCenter] addObserver:self
                                                 selector:@selector(didReceiveRevokeSessionNotification:)
                                                     name:BOXSessionWasRevokedNotification
                                                   object:nil];
    }

    return self;
}

- (void)dealloc
{
    [[NSNotificationCenter defaultCenter] removeObserver:self];
}

#pragma mark - Authorization

- (void)performAuthorizationCodeGrantWithReceivedURL:(NSURL *)URL withCompletionBlock:(void (^)(BOXAbstractSession *session, NSError *error))block
{
    NSDictionary *URLQueryParams = [URL box_queryDictionary];
    NSString *serverNonce = [URLQueryParams valueForKey:BOXAuthURLParameterAuthorizationStateKey];
    NSString *authorizationCode = [URLQueryParams valueForKey:BOXAuthURLParameterAuthorizationCodeKey];
    NSString *authorizationError = [URLQueryParams valueForKey:BOXAuthURLParameterErrorCodeKey];

    NSString *authenticationRedirectURIScheme = [[NSURL URLWithString:self.redirectURIString] scheme];
    if ([[URL scheme] isEqualToString:authenticationRedirectURIScheme]) {
        if ((_nonce || serverNonce) && [serverNonce isEqualToString:_nonce] == NO) {
            NSError *error = [[NSError alloc] initWithDomain:BOXContentSDKErrorDomain
                                                        code:BOXContentSDKAuthErrorAccessTokenNonceMismatch
                                                    userInfo:nil];
            if (block) {
                block(nil, error);
            }
            return;
        }
    }
    
    if (authorizationError != nil || authorizationCode == nil) {
        NSInteger errorCode = BOXContentSDKAPIErrorUnknownStatusCode;
        if ([authorizationError isEqualToString:BOXAuthErrorAccessDenied]) {
            errorCode = BOXContentSDKAPIErrorUserDeniedAccess;
        }
        NSError *error = [[NSError alloc] initWithDomain:BOXContentSDKErrorDomain code:errorCode userInfo:nil];
        NSDictionary *errorInfo = [NSDictionary dictionaryWithObject:error
                                                              forKey:BOXAuthenticationErrorKey];
        [[NSNotificationCenter defaultCenter] postNotificationName:BOXSessionDidReceiveAuthenticationErrorNotification
                                                            object:self
                                                          userInfo:errorInfo];
        if (block) {
            block(nil, error);
        }
        return;
    }

    NSMutableDictionary *POSTParams = [NSMutableDictionary dictionaryWithDictionary:@{
                                                                                      BOXAuthTokenRequestGrantTypeKey : BOXAuthTokenRequestGrantTypeAuthorizationCode,
                                                                                      BOXAuthTokenRequestAuthorizationCodeKey : authorizationCode,
                                                                                      BOXAuthTokenRequestClientIDKey : self.clientID,
                                                                                      BOXAuthTokenRequestClientSecretKey : self.clientSecret,
                                                                                      BOXAuthTokenRequestRedirectURIKey : self.redirectURIString,
                                                                                      }];
    
    BOXAPIOAuth2ToJSONOperation *operation = [[BOXAPIOAuth2ToJSONOperation alloc] initWithURL:[self grantTokensURL]
                                                                                   HTTPMethod:BOXAPIHTTPMethodPOST
                                                                                         body:POSTParams
                                                                                  queryParams:nil
                                                                                      session:self];

    operation.success = ^(NSURLRequest *request, NSHTTPURLResponse *response, NSDictionary *JSONDictionary)
    {
        self.accessToken = [JSONDictionary valueForKey:BOXAuthTokenJSONAccessTokenKey];
        self.refreshToken = [JSONDictionary valueForKey:BOXAuthTokenJSONRefreshTokenKey];
        
        NSTimeInterval accessTokenExpiresIn = [[JSONDictionary valueForKey:BOXAuthTokenJSONExpiresInKey] integerValue];
        BOXAssert(accessTokenExpiresIn >= 0, @"accessTokenExpiresIn value is negative");
        self.accessTokenExpiration = [NSDate dateWithTimeIntervalSinceNow:accessTokenExpiresIn];
        
        BOXUserRequest *userRequest = [[BOXUserRequest alloc] init];
        [self prepareRequest:userRequest];
        [userRequest performRequestWithCompletion:^(BOXUser *user, NSError *error) {
            if (user && !error)
            {
                self.user = [[BOXUserMini alloc] initWithUserID:user.modelID name:user.name login:user.login];
                [self storeCredentialsToKeychain];
                
                [[NSNotificationCenter defaultCenter] postNotificationName:BOXSessionDidBecomeAuthenticatedNotification object:self];
                
                if (block)
                {
                    block(self, nil);
                }
            }
            else
            {
                if (block)
                {
                    block(self, error);
                }
            }
        }];
    };

    operation.failure = ^(NSURLRequest *request, NSHTTPURLResponse *response, NSError *error, NSDictionary *JSONDictionary)
    {
        NSDictionary *errorInfo = [NSDictionary dictionaryWithObject:error
                                                              forKey:BOXAuthenticationErrorKey];
        [[NSNotificationCenter defaultCenter] postNotificationName:BOXSessionDidReceiveAuthenticationErrorNotification
                                                            object:self
                                                          userInfo:errorInfo];
        
        if (block) {
            block(self, error);
        }
    };

    [self.queueManager enqueueOperation:operation];
}

- (NSString *)nonce
{    
    if (_nonce == nil) {
        NSMutableData * data = [[NSMutableData alloc] initWithLength:32];
        int result = SecRandomCopyBytes(kSecRandomDefault, 32, data.mutableBytes);
        NSAssert(result == 0, @"Failed to get secure random bytes.");
        NSData *encodedData = [data base64EncodedDataWithOptions:0];
        _nonce = [[NSString alloc] initWithData:encodedData encoding:NSUTF8StringEncoding];
    }
    
    return _nonce;
}

- (NSURL *)authorizeURL
{
    NSString *encodedRedirectURI = [NSString box_stringWithString:self.redirectURIString URLEncoded:YES];
    NSString *authorizeURLString = [NSString stringWithFormat:
                                    @"%@/oauth2/authorize?response_type=code&client_id=%@&state=%@&redirect_uri=%@",
                                    [BOXContentClient APIAuthBaseURL], self.clientID, self.nonce, encodedRedirectURI];
    return [NSURL URLWithString:authorizeURLString];
}

- (NSURL *)grantTokensURL
{
    return [NSURL URLWithString:[NSString stringWithFormat:@"%@/token", [BOXContentClient OAuth2BaseURL]]];
}

#pragma mark - Token Refresh

- (void)performRefreshTokenGrant:(NSString *)expiredAccessToken withCompletionBlock:(void (^)(BOXOAuth2Session *session, NSError *error))block
{
    [self performRefreshTokenGrant:expiredAccessToken
        newAccessTokenExpirationAt:nil
       newRefreshTokenExpirationAt:nil
               withCompletionBlock:block];
}

- (void)performRefreshTokenGrant:(NSString *)expiredAccessToken
      newAccessTokenExpirationAt:(NSNumber *)accessTokenExpirationTimestamp
     newRefreshTokenExpirationAt:(NSNumber *)refreshTokenExpirationTimestamp
             withCompletionBlock:(void (^)(BOXOAuth2Session *session, NSError *error))block
{
    if (!self.refreshToken || !self.clientID || !self.clientSecret) {
        if (block) {
            NSDictionary *userInfo = @{
                                       NSUnderlyingErrorKey : @"No authenticated user associated with the request",
                                       };
            NSError *error = [NSError errorWithDomain:BOXContentSDKErrorDomain code:BOXContentSDKAPIErrorUnauthorized userInfo:userInfo];
            block(nil, error);
        }
        
        return;
    }
    
    NSMutableDictionary *POSTParams = [NSMutableDictionary dictionaryWithDictionary:@{
                                                                                      BOXAuthTokenRequestGrantTypeKey : BOXAuthTokenRequestGrantTypeRefreshToken,
                                                                                      BOXAuthTokenRequestRefreshTokenKey : self.refreshToken,
                                                                                      BOXAuthTokenRequestClientIDKey : self.clientID,
                                                                                      BOXAuthTokenRequestClientSecretKey : self.clientSecret,
                                                                                      }];
    if (accessTokenExpirationTimestamp) {
        [POSTParams setObject:accessTokenExpirationTimestamp forKey:BOXAuthTokenRequestAccessTokenExpiresAtKey];
    }
    
    if (refreshTokenExpirationTimestamp) {
        [POSTParams setObject:refreshTokenExpirationTimestamp forKey:BOXAuthTokenRequestRefreshTokenExpiresAtKey];
    }
    
    BOXAPIOAuth2ToJSONOperation *operation = [[BOXAPIOAuth2ToJSONOperation alloc] initWithURL:self.grantTokensURL
                                                                                   HTTPMethod:BOXAPIHTTPMethodPOST
                                                                                         body:POSTParams
                                                                                  queryParams:nil
                                                                                      session:self];
    
    operation.success = ^(NSURLRequest *request, NSHTTPURLResponse *response, NSDictionary *JSONDictionary)
    {
        self.accessToken = [JSONDictionary valueForKey:BOXAuthTokenJSONAccessTokenKey];
        self.refreshToken = [JSONDictionary valueForKey:BOXAuthTokenJSONRefreshTokenKey];
        
        NSTimeInterval accessTokenExpiresIn = [[JSONDictionary valueForKey:BOXAuthTokenJSONExpiresInKey] integerValue];
        if (accessTokenExpiresIn < 0) {
            // When requesting an access token that expires immediately, this value can sometimes be -1, which isn't ideal but is technically correct.
            BOXLog(@"Warning: accessTokenExpiresIn value is negative");
        }
        self.accessTokenExpiration = [NSDate dateWithTimeIntervalSinceNow:accessTokenExpiresIn];
        
        [self storeCredentialsToKeychain];
        
        // send success notification
        [[NSNotificationCenter defaultCenter] postNotificationName:BOXSessionDidRefreshTokensNotification object:self];
        
        if (block) {
            block(self, nil);
        }
    };
    
    operation.failure = ^(NSURLRequest *request, NSHTTPURLResponse *response, NSError *error, NSDictionary *JSONDictionary)
    {
        NSDictionary *errorInfo = [NSDictionary dictionaryWithObject:error
                                                              forKey:BOXAuthenticationErrorKey];
        [[NSNotificationCenter defaultCenter] postNotificationName:BOXSessionDidReceiveRefreshErrorNotification
                                                            object:self
                                                          userInfo:errorInfo];
        
        if (block) {
            block(self, error);
        }
    };
    
    [self.queueManager enqueueOperation:operation];
}

#pragma mark - Token revoke

- (void)revokeCredentials
{
    // Call this before '[super revokeCredentials]' otherwise we would have already lost our accessToken.
    [self sendRevokeRequest];
    
    [super revokeCredentials];
}

/**
 *  Send API request to revoke tokens. We don't care about the response to this request.
 *  This will be called when we're about to wipe the token from keychain+memory, so we could not do anything
 *  about successes/failures anyway.
 */
- (void)sendRevokeRequest
{
    // We don't go through any of our regular queues/operations because those get shut down upon logout.
<<<<<<< HEAD
    NSMutableURLRequest *request = [NSMutableURLRequest requestWithURL:[NSURL URLWithString:[NSString stringWithFormat:@"%@/oauth2/revoke", BOXAPIBaseURL]]];
    [request setHTTPMethod:BOXAPIHTTPMethodPOST];
    [request setValue:@"application/x-www-form-urlencoded charset=utf-8" forHTTPHeaderField:BOXAPIHTTPHeaderContentType];
=======
    NSMutableURLRequest *request = [NSMutableURLRequest requestWithURL:[NSURL URLWithString:[NSString stringWithFormat:@"%@/oauth2/revoke", [BOXContentClient OAuth2BaseURL]]]];
    [request setHTTPMethod:@"POST"];
    [request setValue:@"application/x-www-form-urlencoded charset=utf-8" forHTTPHeaderField:@"Content-Type"];
>>>>>>> 9b911bac
    
    NSData *postData = [[NSString stringWithFormat:@"client_id=%@&client_secret=%@&token=%@", self.clientID, self.clientSecret, self.accessToken] dataUsingEncoding:NSUTF8StringEncoding];
    [request setValue:[NSString stringWithFormat:@"%lu", (unsigned long)postData.length] forHTTPHeaderField:BOXAPIHTTPHeaderContentLength];
    [request setHTTPBody:postData];

    NSURLSessionTask *sessionTask = [self.urlSessionManager createDataTaskWithRequest:request completionHandler:^(NSData * _Nonnull data, NSURLResponse * _Nonnull response, NSError * _Nonnull error) {
        if (error == nil) {
            BOXLog(@"Logout 'revoke' API call succeeded.");
        } else {
            BOXLog(@"Logout 'revoke' API call failed %@.", error);
        }
    }];
    [sessionTask resume];
}

#pragma mark Token Helpers

- (void)reassignTokensFromSession:(BOXOAuth2Session *)session
{
    [super reassignTokensFromSession:session];
    self.refreshToken = session.refreshToken;
}

#pragma mark - Keychain

- (void)didReceiveRevokeSessionNotification:(NSNotification *)notification
{
    NSString *userIDRevoked = [notification.userInfo objectForKey:BOXUserIDKey];
    if ([userIDRevoked isEqualToString:self.user.modelID])
    {
        BOXKeychainItemWrapper *keychainWrapper = [[self class] keychainItemWrapperForUserWithID:self.user.modelID];
        [keychainWrapper resetKeychainItem];
        
        [self clearCurrentSessionWithUserID:self.user.modelID];
    }
}

#pragma mark Keychain Helpers

- (NSDictionary *)keychainDictionary
{
    NSMutableDictionary *dictionary = [[NSMutableDictionary alloc] initWithDictionary:[super keychainDictionary]];
    [dictionary setObject:self.refreshToken forKey:keychainRefreshTokenKey];
    return dictionary;
}

- (void)restoreSessionWithKeyChainDictionary:(NSDictionary *)dictionary
{
    [super restoreSessionWithKeyChainDictionary:dictionary];
    NSString *refreshTokenFromKeychain = [dictionary objectForKey:keychainRefreshTokenKey];
    
    if (refreshTokenFromKeychain.length > 0) {
        self.refreshToken = refreshTokenFromKeychain;
    }
}

- (void)clearCurrentSessionWithUserID:(NSString *)userID
{
    [super clearCurrentSessionWithUserID:userID];
    self.refreshToken = nil;
}

@end<|MERGE_RESOLUTION|>--- conflicted
+++ resolved
@@ -40,11 +40,7 @@
                     queueManager:(BOXAPIQueueManager *)queueManager
                urlSessionManager:(BOXURLSessionManager *)urlSessionManager
 {
-<<<<<<< HEAD
-    self = [self initWithAPIBaseURL:baseURL queueManager:queueManager urlSessionManager:urlSessionManager];
-=======
-    self = [self initWithQueueManager:queueManager];
->>>>>>> 9b911bac
+    self = [self initWithQueueManager:queueManager urlSessionManager:urlSessionManager];
     if (self) {
         _clientID = ID;
         _clientSecret = secret;
@@ -297,15 +293,9 @@
 - (void)sendRevokeRequest
 {
     // We don't go through any of our regular queues/operations because those get shut down upon logout.
-<<<<<<< HEAD
-    NSMutableURLRequest *request = [NSMutableURLRequest requestWithURL:[NSURL URLWithString:[NSString stringWithFormat:@"%@/oauth2/revoke", BOXAPIBaseURL]]];
+    NSMutableURLRequest *request = [NSMutableURLRequest requestWithURL:[NSURL URLWithString:[NSString stringWithFormat:@"%@/oauth2/revoke", [BOXContentClient OAuth2BaseURL]]]];
     [request setHTTPMethod:BOXAPIHTTPMethodPOST];
     [request setValue:@"application/x-www-form-urlencoded charset=utf-8" forHTTPHeaderField:BOXAPIHTTPHeaderContentType];
-=======
-    NSMutableURLRequest *request = [NSMutableURLRequest requestWithURL:[NSURL URLWithString:[NSString stringWithFormat:@"%@/oauth2/revoke", [BOXContentClient OAuth2BaseURL]]]];
-    [request setHTTPMethod:@"POST"];
-    [request setValue:@"application/x-www-form-urlencoded charset=utf-8" forHTTPHeaderField:@"Content-Type"];
->>>>>>> 9b911bac
     
     NSData *postData = [[NSString stringWithFormat:@"client_id=%@&client_secret=%@&token=%@", self.clientID, self.clientSecret, self.accessToken] dataUsingEncoding:NSUTF8StringEncoding];
     [request setValue:[NSString stringWithFormat:@"%lu", (unsigned long)postData.length] forHTTPHeaderField:BOXAPIHTTPHeaderContentLength];
