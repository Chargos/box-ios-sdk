//
//  BOXParallelOAuth2Session.m
//  BoxContentSDK
//
//  Created on 5/11/13.
//  Copyright (c) 2013 Box. All rights reserved.
//

#import "BOXParallelOAuth2Session.h"
#import "BOXAPIOAuth2ToJSONOperation.h"
#import "BOXLog.h"
#import "BOXContentSDKConstants.h"
#import "BOXContentSDKErrors.h"

@interface BOXParallelOAuth2Session ()

@property (atomic, readwrite, strong) NSMutableSet *expiredOAuth2Tokens;

@end

@implementation BOXParallelOAuth2Session

@synthesize expiredOAuth2Tokens = _expiredOAuth2Tokens;

- (id)initWithClientID:(NSString *)ID
                secret:(NSString *)secret
            APIBaseURL:(NSString *)baseURL
        APIAuthBaseURL:(NSString *)authBaseURL
          queueManager:(BOXAPIQueueManager *)queueManager
     urlSessionManager:(BOXURLSessionManager *)urlSessionManager
{
<<<<<<< HEAD
    self = [super initWithClientID:ID secret:secret APIBaseURL:baseURL APIAuthBaseURL:authBaseURL queueManager:queueManager urlSessionManager:urlSessionManager];
=======
    self = [super initWithClientID:ID
                            secret:secret
                      queueManager:queueManager];
>>>>>>> 9b911bac
    if (self != nil)
    {
        _expiredOAuth2Tokens = [NSMutableSet set];
    }
    
    return self;
}

- (void)performRefreshTokenGrant:(NSString *)expiredAccessToken withCompletionBlock:(void(^)(BOXOAuth2Session *session, NSError *error))block
{
    [self performRefreshTokenGrant:expiredAccessToken
        newAccessTokenExpirationAt:nil
       newRefreshTokenExpirationAt:nil
               withCompletionBlock:block];
}

- (void)performRefreshTokenGrant:(NSString *)expiredAccessToken
      newAccessTokenExpirationAt:(NSNumber *)accessTokenExpirationTimestamp
     newRefreshTokenExpirationAt:(NSNumber *)refreshTokenExpirationTimestamp
             withCompletionBlock:(void (^)(BOXOAuth2Session *session, NSError *error))block
{
    @synchronized(self)
    {
        if ([self.expiredOAuth2Tokens containsObject:expiredAccessToken])
        {
            // Only attempt to refresh the token if this is the first time this access
            // token has expired
            
            // TODO We need to ensure that completion block gets called, but we don't want to trigger duplicate attempts to refresh the same token.
            // We should have an observer-notifier pattern to hook up this block into the existing refresh operation in progress.
            // Without that, the best we can do is return this error.
            if (block) {
                block(self, [NSError errorWithDomain:BOXContentSDKErrorDomain code:BOXContentSDKAuthErrorTokenRefreshAlreadyInProgress userInfo:nil]);
            }
            return;
        }
        
        if (expiredAccessToken.length > 0)
        {
            [self.expiredOAuth2Tokens addObject:expiredAccessToken];
        }
        
        [super performRefreshTokenGrant:expiredAccessToken
             newAccessTokenExpirationAt:accessTokenExpirationTimestamp
            newRefreshTokenExpirationAt:refreshTokenExpirationTimestamp
                    withCompletionBlock:^(BOXOAuth2Session *session, NSError *error) {
            if (expiredAccessToken.length > 0 && error != nil && ![self isInvalidGrantError:error]) {
                // If there was an error, remove from 'expiredOAuth2Tokens' so that we can try again. For example, if there was a network
                // error, then we would not want to block ourselves from trying to refresh the tokens again later.
                // The exception to this is if we get 'invalid_grant' in which case the token is not just expired, but is just dead. In that
                // case, we don't want to ever try refreshing that again.
                [self.expiredOAuth2Tokens removeObject:expiredAccessToken];
            }
                        
            if (block) {
                block(session, error);
            }
        }];
    }
}

- (BOOL)isInvalidGrantError:(NSError *)error
{
    BOOL isInvalidGrantError = NO;
    if ([error.domain isEqualToString:BOXContentSDKErrorDomain]) {
        NSDictionary *errorInfo = [error.userInfo objectForKey:BOXJSONErrorResponseKey];
        NSString *errorType = [errorInfo objectForKey:BOXAuthURLParameterErrorCodeKey];
        if ([errorType isEqualToString:BOXAuthTokenRequestErrorInvalidGrant]) {
            isInvalidGrantError = YES;
        }
    }
    return isInvalidGrantError;
}

@end<|MERGE_RESOLUTION|>--- conflicted
+++ resolved
@@ -24,18 +24,13 @@
 
 - (id)initWithClientID:(NSString *)ID
                 secret:(NSString *)secret
-            APIBaseURL:(NSString *)baseURL
-        APIAuthBaseURL:(NSString *)authBaseURL
           queueManager:(BOXAPIQueueManager *)queueManager
      urlSessionManager:(BOXURLSessionManager *)urlSessionManager
 {
-<<<<<<< HEAD
-    self = [super initWithClientID:ID secret:secret APIBaseURL:baseURL APIAuthBaseURL:authBaseURL queueManager:queueManager urlSessionManager:urlSessionManager];
-=======
     self = [super initWithClientID:ID
                             secret:secret
-                      queueManager:queueManager];
->>>>>>> 9b911bac
+                      queueManager:queueManager
+		 urlSessionManager:urlSessionManager];
     if (self != nil)
     {
         _expiredOAuth2Tokens = [NSMutableSet set];
