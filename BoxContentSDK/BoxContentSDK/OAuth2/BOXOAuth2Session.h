--- conflicted
+++ resolved
@@ -110,14 +110,8 @@
  */
 - (instancetype)initWithClientID:(NSString *)ID
                           secret:(NSString *)secret
-<<<<<<< HEAD
-                      APIBaseURL:(NSString *)baseURL
-                  APIAuthBaseURL:(NSString *)authBaseURL
                     queueManager:(BOXAPIQueueManager *)queueManager
                urlSessionManager:(BOXURLSessionManager *)urlSessionManager;
-=======
-                    queueManager:(BOXAPIQueueManager *)queueManager;
->>>>>>> 9b911bac
 
 #pragma mark - Authorization
 /** @name Authorization */
