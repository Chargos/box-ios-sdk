--- conflicted
+++ resolved
@@ -79,65 +79,39 @@
 
 - (void)performRequestWithCompletion:(BOXFolderBlock)completionBlock
 {
-<<<<<<< HEAD
-=======
-    [self performRequestWithCached:nil refreshed:completionBlock];
-}
+    __weak BOXFolderRequest *weakSelf = self;
 
-- (void)performRequestWithCached:(BOXFolderBlock)cacheBlock refreshed:(BOXFolderBlock)refreshBlock
-{
-    if (cacheBlock && self.requestCache) {
-        NSDictionary *JSONDictionary = [self.requestCache fetchCacheForKey:self.requestCacheKey];
-        if (JSONDictionary != nil) {
-            BOXFolder *folder = [[BOXFolder alloc] initWithJSON:JSONDictionary];
-            cacheBlock(folder, nil);
-        }
-    }
- 
-    __weak BOXFolderRequest *weakSelf = self;
->>>>>>> 5884d40a
     BOOL isMainThread = [NSThread isMainThread];
     BOXAPIJSONOperation *folderOperation = (BOXAPIJSONOperation *)self.operation;
-    
-    if (refreshBlock) {
+
+    if (completionBlock) {
         folderOperation.success = ^(NSURLRequest *request, NSHTTPURLResponse *response, NSDictionary *JSONDictionary) {
             BOXFolder *folder = [[BOXFolder alloc] initWithJSON:JSONDictionary];
-            
-<<<<<<< HEAD
-            [self.sharedLinkHeadersHelper storeHeadersFromAncestorsIfNecessaryForItemWithID:folder.modelID
-                                                                                   itemType:folder.type
-                                                                                  ancestors:folder.pathFolders];
 
-            if ([self.cacheClient respondsToSelector:@selector(cacheFolderRequest:withFolder:error:)]) {
-                [self.cacheClient cacheFolderRequest:self
-                                          withFolder:folder
-                                               error:nil];
-            }
-
-=======
             [weakSelf.sharedLinkHeadersHelper storeHeadersFromAncestorsIfNecessaryForItemWithID:folder.modelID
                                                                                        itemType:folder.type
                                                                                       ancestors:folder.pathFolders];
-            
->>>>>>> 5884d40a
+
+            if ([weakSelf.cacheClient respondsToSelector:@selector(cacheFolderRequest:withFolder:error:)]) {
+                [weakSelf.cacheClient cacheFolderRequest:weakSelf
+                                              withFolder:folder
+                                                   error:nil];
+            }
+
             [BOXDispatchHelper callCompletionBlock:^{
-                refreshBlock(folder, nil);
-                [weakSelf.requestCache updateCacheForKey:weakSelf.requestCacheKey withResponse:JSONDictionary];
+                completionBlock(folder, nil);
             } onMainThread:isMainThread];
         };
         folderOperation.failure = ^(NSURLRequest *request, NSHTTPURLResponse *response, NSError *error, NSDictionary *JSONDictionary) {
 
-            if ([self.cacheClient respondsToSelector:@selector(cacheFolderRequest:withFolder:error:)]) {
-                [self.cacheClient cacheFolderRequest:self
-                                          withFolder:nil
-                                               error:error];
+            if ([weakSelf.cacheClient respondsToSelector:@selector(cacheFolderRequest:withFolder:error:)]) {
+                [weakSelf.cacheClient cacheFolderRequest:weakSelf
+                                              withFolder:nil
+                                                   error:error];
             }
 
             [BOXDispatchHelper callCompletionBlock:^{
-                refreshBlock(nil, error);
-                if ([BOXRequest shouldRemoveCachedResponseForError:error]) {
-                    [weakSelf.requestCache removeCacheForKey:weakSelf.requestCacheKey];
-                }
+                completionBlock(nil, error);
             } onMainThread:isMainThread];
         };
     }
