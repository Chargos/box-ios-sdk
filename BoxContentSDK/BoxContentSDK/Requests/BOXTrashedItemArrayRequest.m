--- conflicted
+++ resolved
@@ -73,11 +73,7 @@
             NSMutableArray *items = [NSMutableArray arrayWithCapacity:capacity];
 
             for (NSDictionary *itemDictionary in itemDictionaries) {
-<<<<<<< HEAD
-                [items addObject:[self itemWithJSON:itemDictionary]];
-=======
                 [items addObject:[BOXRequest itemWithJSON:itemDictionary]];
->>>>>>> 5884d40a
             }
             [BOXDispatchHelper callCompletionBlock:^{
                 completionBlock(items, totalCount, NSMakeRange(offset, limit), nil);
