--- conflicted
+++ resolved
@@ -15,9 +15,7 @@
 #import "BOXContentSDKErrors.h"
 
 @interface BOXFolderItemsRequest ()
-
 @property (nonatomic) BOOL isCancelled;
-
 @end
 
 @implementation BOXFolderItemsRequest
@@ -27,7 +25,7 @@
     if (self = [super init]) {
         _folderID = folderID;
     }
-    
+
     return self;
 }
 
@@ -47,7 +45,7 @@
 + (NSString *)uniqueHashForItem:(BOXItem *)item
 {
     NSString *uniqueItemHash = item.modelID;
-    
+
     if ([item isKindOfClass:[BOXFile class]]) {
         uniqueItemHash = [uniqueItemHash stringByAppendingString:@"_file"];
     } else if ([item isKindOfClass:[BOXFolder class]]) {
@@ -55,7 +53,7 @@
     } else if ([item isKindOfClass:[BOXBookmark class]]) {
         uniqueItemHash = [uniqueItemHash stringByAppendingString:@"_bookmark"];
     }
-    
+
     return uniqueItemHash;
 }
 
@@ -65,87 +63,43 @@
     NSMutableSet *uniqueItemSet = [[NSMutableSet alloc] init];
     for (BOXItem *item in items) {
         NSString *uniqueItemHash = [self uniqueHashForItem:item];
-        
+
         if ([uniqueItemSet containsObject:uniqueItemHash] == NO) {
             [uniqueItemSet addObject:uniqueItemHash];
             [results addObject:item];
         }
     }
- 
+
     return [results copy];
 }
 
 
 - (void)performRequestWithCompletion:(BOXItemsBlock)completionBlock
 {
-<<<<<<< HEAD
-    BOOL isMainThread = [NSThread isMainThread];
-    
-    NSMutableArray *results = [[NSMutableArray alloc] init];
-    
-    // used to work around warning on retain loop on paginatedItemFetch
-    __block BOXItemArrayCompletionBlock recursiveFetch = nil;
-    
-    BOXItemsBlock localCompletionBlock = ^(NSArray *items, NSError *error){
-        [BOXDispatchHelper callCompletionBlock:^{
-            completionBlock(items, error);
-        } onMainThread:isMainThread];
-    };
-    
-    BOXItemArrayCompletionBlock paginatedItemFetch = ^(NSArray *items, NSUInteger totalCount, NSRange range, NSError *error){
-        @synchronized(self) {
-            if (error) {
-                localCompletionBlock(nil, error);
-            } else {
-                [results addObjectsFromArray:items];
-                
-                NSUInteger rangeEnd = NSMaxRange(range);
-                if (rangeEnd < totalCount) {
-                    // if total count is 1200, kMaxRangeStep is 1000, we've covered first 1000 items.
-                    // now, (1200-1000) == 200, so we shuold cover next 200 items instead of 1000.
-                    // There is also different situation
-                    // total count is 2222, kMaxRangeStep is 1000, we've covered first 1000 items.
-                    // now (2222-1000) == 1222, so we shuold cover next 1000 items
-                    NSUInteger length = (totalCount - rangeEnd) > self.rangeStep ? self.rangeStep : (totalCount - rangeEnd);
-                    self.offset = rangeEnd;
-                    self.limit = length;
-                                        
-                    // reset operation, so that boxrequest recreates new operation for next batch
-                    self.operation = nil;
-                    
-                    // if operation got cancelled while preparing for the next request, call cancellation block
-                    if (self.isCancelled) {
-                        error = [NSError errorWithDomain:BOXContentSDKErrorDomain code:BOXContentSDKAPIUserCancelledError userInfo:nil];
-                        localCompletionBlock(nil, error);
-                    } else {
-                        [self performPaginatedRequestWithCompletion:recursiveFetch];
-=======
     [self performRequestWithCached:nil refreshed:completionBlock];
 }
 
 - (void)performRequestWithCached:(BOXItemsBlock)cacheBlock refreshed:(BOXItemsBlock)refreshBlock
 {
-    NSString *cacheKey = self.requestCacheKey;
-    BOXRequestCache *requestCache = self.requestCache;
-    if (cacheBlock && requestCache) {
-        NSDictionary *JSONDictionary = [requestCache fetchCacheForKey:cacheKey];
-        if (JSONDictionary != nil) {
-            NSArray *itemsFromCache = [BOXRequest itemsWithJSON:JSONDictionary];
-            cacheBlock(itemsFromCache, nil);
+    if (cacheBlock) {
+        if ([self.cacheClient respondsToSelector:@selector(retrieveCacheForFolderItemsRequest:completion:)]) {
+            [self.cacheClient retrieveCacheForFolderItemsRequest:self completion:cacheBlock];
+        } else {
+            cacheBlock(nil, nil);
         }
     }
 
     if (refreshBlock) {
         BOOL isMainThread = [NSThread isMainThread];
-        
+
         NSMutableArray *results = [[NSMutableArray alloc] init];
-        
+
         BOXItemsBlock localRefreshBlock = ^(NSArray *items, NSError *error){
             [BOXDispatchHelper callCompletionBlock:^{
                 refreshBlock(items, error);
             } onMainThread:isMainThread];
         };
-        
+
         // used to prevent retaining loop on paginatedItemFetch
         __weak __block BOXItemArrayCompletionBlock recursiveFetch = nil;
         BOXItemArrayCompletionBlock paginatedRefreshItemFetch = nil;
@@ -154,13 +108,15 @@
         recursiveFetch = paginatedRefreshItemFetch = ^(NSArray *items, NSUInteger totalCount, NSRange range, NSError *error) {
             @synchronized(self) {
                 if (error) {
+                    if ([self.cacheClient respondsToSelector:@selector(cacheFolderItemsRequest:withItems:error:)]) {
+                        [self.cacheClient cacheFolderItemsRequest:self
+                                                        withItems:nil
+                                                            error:error];
+                    }
                     localRefreshBlock(nil, error);
-                    if ([BOXRequest shouldRemoveCachedResponseForError:error]) {
-                        [requestCache removeCacheForKey:cacheKey];
-                    }
                 } else {
                     [results addObjectsFromArray:items];
-                    
+
                     NSUInteger rangeEnd = NSMaxRange(range);
                     if (rangeEnd < totalCount) {
                         // if total count is 1200, kMaxRangeStep is 1000, we've covered first 1000 items.
@@ -172,21 +128,26 @@
                         NSUInteger offset = rangeEnd;
                         NSUInteger limit = length;
                         NSRange range = NSMakeRange(offset, limit);
-                        
+
                         // if operation got cancelled while preparing for the next request, call cancellation block
                         if (self.isCancelled) {
                             error = [NSError errorWithDomain:BOXContentSDKErrorDomain code:BOXContentSDKAPIUserCancelledError userInfo:nil];
                             localRefreshBlock(nil, error);
                         } else {
                             [self performPaginatedRequestWithCached:nil
-                                                              refreshed:recursiveFetch
-                                                                inRange:range];
+                                                          refreshed:recursiveFetch
+                                                            inRange:range];
                         }
                     } else {
                         NSArray *dedupedResults = [BOXFolderItemsRequest dedupeItemsByBoxID:results];
+
+                        if ([self.cacheClient respondsToSelector:@selector(cacheFolderItemsRequest:withItems:error:)]) {
+                            [self.cacheClient cacheFolderItemsRequest:self
+                                                            withItems:dedupedResults
+                                                                error:nil];
+                        }
+
                         localRefreshBlock(dedupedResults, nil);
-                        [requestCache updateCacheForKey:cacheKey withResponse:[BOXFolderItemsRequest JSONDictionaryFromItems:dedupedResults]];
->>>>>>> 5884d40a
                     }
                 }
             }
@@ -204,15 +165,8 @@
 {
     BOXFolderPaginatedItemsRequest *paginatedRequest = [[BOXFolderPaginatedItemsRequest alloc] initWithFolderID:self.folderID inRange:range];
     paginatedRequest.queueManager = self.queueManager;
-    paginatedRequest.requestCache = self.requestCache;
     paginatedRequest.requestAllItemFields = self.requestAllItemFields;
     [paginatedRequest performRequestWithCached:cacheBlock refreshed:refreshBlock];
-}
-
-- (NSString *)requestCacheKey
-{
-    // We don't have a real URL request so we need out own custom key
-    return [NSString stringWithFormat:@"BOXFolderItemsRequest_%@", self.folderID];
 }
 
 #pragma mark - Private Helpers
@@ -220,28 +174,15 @@
 + (NSDictionary *)JSONDictionaryFromItems:(NSArray *)items
 {
     NSMutableArray *itemsDicts = [NSMutableArray arrayWithCapacity:items.count];
-    
+
     for (BOXItem *item in items) {
         [itemsDicts addObject:item.JSONData];
     }
-    
+
     NSDictionary *JSONDictionary = @{@"entries" : [itemsDicts copy]};
-    
+
     return JSONDictionary;
 }
 
-- (void)performRequestWithCached:(BOXItemsBlock)cacheBlock
-                       refreshed:(BOXItemsBlock)refreshBlock
-{
-    if (cacheBlock) {
-        if ([self.cacheClient respondsToSelector:@selector(retrieveCacheForFolderItemsRequest:completion:)]) {
-            [self.cacheClient retrieveCacheForFolderItemsRequest:self completion:cacheBlock];
-        } else {
-            cacheBlock(nil, nil);
-        }
-    }
-
-    [self performRequestWithCompletion:refreshBlock];
-}
 
 @end