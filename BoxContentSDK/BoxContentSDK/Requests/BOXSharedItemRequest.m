--- conflicted
+++ resolved
@@ -45,7 +45,7 @@
 
     if ([self.sharedLinkPassword length] > 0) {
         sharedLinkHeaderString =
-            [sharedLinkHeaderString stringByAppendingFormat:@"&%@=%@", BOXAPIObjectKeySharedLinkPassword, self.sharedLinkPassword];
+        [sharedLinkHeaderString stringByAppendingFormat:@"&%@=%@", BOXAPIObjectKeySharedLinkPassword, self.sharedLinkPassword];
     }
     [JSONOperation.APIRequest addValue:sharedLinkHeaderString
                     forHTTPHeaderField:BOXAPIHTTPHeaderBoxAPI];
@@ -59,11 +59,8 @@
         BOOL isMainThread = [NSThread isMainThread];
         BOXAPIJSONOperation *sharedItemOperation = (BOXAPIJSONOperation *)self.operation;
         sharedItemOperation.success = ^(NSURLRequest *request, NSHTTPURLResponse *response, NSDictionary *JSONDictionary) {
-<<<<<<< HEAD
-            BOXItem *item = [self itemWithJSON:JSONDictionary];
-=======
+
             BOXItem *item = [BOXRequest itemWithJSON:JSONDictionary];
->>>>>>> 5884d40a
 
             // Store the shared link and password in case we need to do further API call on this item or any of its descendants.
             [self.sharedLinkHeadersHelper storeHeadersForItemWithID:item.modelID
@@ -108,7 +105,7 @@
             cacheBlock(nil, nil);
         }
     }
-
+    
     [self performRequestWithCompletion:refreshBlock];
 }
 
