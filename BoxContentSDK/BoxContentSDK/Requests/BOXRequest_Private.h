--- conflicted
+++ resolved
@@ -9,11 +9,7 @@
 #import "BOXDispatchHelper.h"
 #import "BOXRequest.h"
 #import "BOXContentSDKConstants.h"
-<<<<<<< HEAD
 #import "BOXContentCacheClientProtocol.h"
-=======
-#import "BOXRequestCache.h"
->>>>>>> 5884d40a
 
 @class BOXAPIQueueManager;
 
@@ -22,7 +18,6 @@
 @property (nonatomic, readwrite, assign) id<BOXContentCacheClientProtocol> cacheClient;
 @property (nonatomic, readwrite, strong) BOXAPIQueueManager *queueManager;
 @property (nonatomic, readwrite, strong) BOXAPIOperation *operation;
-@property (nonatomic, readwrite, strong) BOXRequestCache *requestCache;
 
 - (NSURL *)URLWithResource:(NSString *)resource
                         ID:(NSString *)ID
