--- conflicted
+++ resolved
@@ -76,14 +76,11 @@
     }];
 }
 
-<<<<<<< HEAD
 - (void)fetchAccessTokenWithCompletion:(void (^)(NSString *, NSDate *, NSError *))completion
 {
-#error Include logic to retrieve access token or use Developer Token found at https://developers.box.com/
+#warning Include logic to retrieve access token or use Developer Token found at https://developers.box.com/
     completion(@"your_access_token", [NSDate dateWithTimeIntervalSinceNow:1000], nil);
 }
-=======
->>>>>>> 2cd4cae0
 
 #pragma mark - UITableViewDataSource
 
